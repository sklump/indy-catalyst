import { Injectable } from "@angular/core";
import { HttpClient, HttpParams } from "@angular/common/http";
import { BehaviorSubject } from "rxjs/BehaviorSubject";
import { Observable } from "rxjs/Observable";
import { Subscription } from "rxjs/Subscription";
import { environment } from "../environments/environment";
import { Fetch } from "./data-types";
import "rxjs/add/operator/map";
import "rxjs/add/operator/catch";
import "rxjs/add/observable/throw";

@Injectable()
export class GeneralDataService {
  public apiUrl = environment.API_URL;
  private quickLoaded = false;
  private orgData: { [key: string]: any } = {};
  private recordCounts: { [key: string]: number } = {};
  private currentResultSubj = new BehaviorSubject<Fetch.BaseResult<any>>(null);
  private loaderSub: Subscription = null;

  constructor(private _http: HttpClient) {}

  getRequestUrl(path: string): string {
    if (typeof path === "string" && path.match(/^(\/\/|\w+:\/\/)\w/)) {
      // absolute URL
      return path;
    }
    let root = (<any>window).testApiUrl || this.apiUrl;
<<<<<<< HEAD
    if(root) {
      if(! root.endsWith('/')) root += '/';
=======

    if (root) {
      if (!root.endsWith("/")) root += "/";
>>>>>>> a123949b
      return root + path;
    }
  }

  loadJson(url, params?: HttpParams): Observable<Object> {
    return this._http.get(url, { params: params }).catch(error => {
      console.error("JSON load error", error);
      return Observable.throw(error);
    });
  }

  loadFromApi(path: string, params?: HttpParams): Observable<Object> {
    let url = this.getRequestUrl(path);
    if (url) {
      return this.loadJson(url, params);
    }
  }

  quickLoad(force?) {
    return new Promise((resolve, reject) => {
      if (this.quickLoaded && !force) {
        resolve(1);
        return;
      }
      let baseurl = this.getRequestUrl("");
      console.log("base url: " + baseurl);
      if (!baseurl) {
        reject("Base URL not defined");
        return;
      }
      let req = this._http.get(baseurl + "quickload").catch(error => {
        console.error(error);
        return Observable.throw(error);
      });
      req.subscribe(
        data => {
          console.log("quickload", data);
          if (data.counts) {
            for (let k in data.counts) {
              this.recordCounts[k] = parseInt(data.counts[k]);
            }
          }
          if (data.records) {
            for (let k in data.records) {
              this.orgData[k] = data.records[k];
            }
          }
          this.quickLoaded = true;
          resolve(1);
        },
        err => {
          reject(err);
        }
      );
    });
  }

  getRecordCount(type) {
    return this.recordCounts[type] || 0;
  }

  autocomplete(term): Observable<Object> {
    if (term === "" || typeof term !== "string") {
      return Observable.of([]);
    }
    let params = new HttpParams().set("q", term);
    return this.loadFromApi("search/autocomplete", params).map(
      response => response["result"]
    );
  }

  makeHttpParams(query?: { [key: string]: string } | HttpParams) {
    let httpParams: HttpParams;
    if (query instanceof HttpParams) {
      httpParams = query;
    } else {
      httpParams = new HttpParams();
      if (query) {
        for (let k in query) {
          httpParams = httpParams.set(k, query[k]);
        }
      }
    }
    return httpParams;
  }

  fixRecordId(id: number | string) {
    if (typeof id === "number") id = "" + id;
    return id;
  }

  loadRecord<T>(
    fetch: Fetch.DataLoader<T>,
    id: string | number,
    params?: { [key: string]: any }
  ) {
    if (!params) params = {};
    let path =
      params.path ||
      fetch.request.getRecordPath(
        this.fixRecordId(id),
        this.fixRecordId(params.childId),
        params.extPath
      );
    return this.loadData(fetch, path, params);
  }

  loadList<T>(fetch: Fetch.ListLoader<T>, params?: { [key: string]: any }) {
    if (!params) params = {};
    let path =
      params.path || fetch.request.getListPath(params.parentId, params.extPath);
    return this.loadData(fetch, path, params);
  }

  loadData<T, R extends Fetch.BaseResult<T>>(
    fetch: Fetch.BaseLoader<T, R>,
    path: string,
    params?: { [key: string]: any }
  ) {
    if (!params) params = {};
    if (!path)
      // fetch.loadNotFound
      fetch.loadError("Undefined resource path");
    else {
      let httpParams = this.makeHttpParams(params.query);
      let url = this.getRequestUrl(path);
      fetch.loadFrom(this.loadJson(url, httpParams), { url: url });
      if (params.primary) {
        if (this.loaderSub) this.loaderSub.unsubscribe();
        this.loaderSub = fetch.stream.subscribe(result => {
          this.setCurrentResult(result);
        });
      }
    }
  }

  onCurrentResult(sub): Subscription {
    return this.currentResultSubj.subscribe(sub);
  }

  setCurrentResult(result: Fetch.BaseResult<any>) {
    this.currentResultSubj.next(result);
  }

  deleteRecord(mod: string, id: string) {
    return new Promise(resolve => {
      let baseurl = this.getRequestUrl(mod + "/" + id + "/delete");
      let req = this._http.post(baseurl, { params: { id } }).catch(error => {
        console.error(error);
        resolve(null);
        return Observable.throw(error);
      });
      req.subscribe(data => {
        console.log("delete result", data);
        resolve(data);
      });
    });
  }
}<|MERGE_RESOLUTION|>--- conflicted
+++ resolved
@@ -26,14 +26,9 @@
       return path;
     }
     let root = (<any>window).testApiUrl || this.apiUrl;
-<<<<<<< HEAD
-    if(root) {
-      if(! root.endsWith('/')) root += '/';
-=======
 
     if (root) {
       if (!root.endsWith("/")) root += "/";
->>>>>>> a123949b
       return root + path;
     }
   }
