--- conflicted
+++ resolved
@@ -90,15 +90,6 @@
                             {{record.address[0].province}}
                         </div>
                     </div>
-
-<<<<<<< HEAD
-                  <div class="cred-verify" *ngIf="(verify$ | async) as verify">
-                    <div class="row form-group">
-                      <div class="col-sm-12">
-                          <button type="button" [class]="'btn btn-primary btn-verify' + (verify.loading ? ' loading' : '')" (click)="verifyCred($event)">
-                            <span class="fa fa-accept"></span> {{'cred.verify-button-label' | translate}}</button>
-                        </div>
-                    </div>
                     <div class="row form-group">
                             <div class="disclaimer-cred" translate>
                                   <b translate>cred.note</b>
@@ -108,11 +99,8 @@
                                   translate>topic.click-here</a>
                               </div>
                     </div>
-                    <div class="row form-group">
-=======
                   <div class="cred-verify" *ngIf="! record.revoked">
                     <div class="row form-group" *ngIf="(verify$ | async) as verify">
->>>>>>> 2cc142d5
                       <div class="col-sm-12" *ngIf="verify.loading">
                         <section class="alert alert-info">
                           <p translate>cred.verifying-record</p>
