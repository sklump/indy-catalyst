--- conflicted
+++ resolved
@@ -1,22 +1,6 @@
-<<<<<<< HEAD
-<section id="cred-form">
-    111
-  <div class="row" *ngIf="error">
-    <div class="col-sm-12">
-      {{error}}
-    </div>
-  </div>
-
-  <div class="row" *ngIf="!loaded && !error">
-    <div class="col-sm-12 page-load">
-      <div class="loading-indicator"></div>
-    </div>
-  </div>
-=======
 <section id="cred-form" *ngIf="(result$ | async) as result">
   <loading-indicator [loading]="result.loading"></loading-indicator>
   <error-message [error]="result.error"></error-message>
->>>>>>> 9aca37da
 
   <div class="row" *ngIf="result.data as record">
     <div class="col-md-12">
