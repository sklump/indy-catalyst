<section id="cred-form" *ngIf="(result$ | async) as result">
  <loading-indicator [loading]="result.loading"></loading-indicator>
  <error-message [error]="result.error"></error-message>

  <div class="row" *ngIf="result.data as record">
    <div class="col-md-12">
        <div class="col-sm-12">
            <a [routerLink]="'../../' | localize" class="title-back-link mrgn-bttm-md">
              <span class="fa fa-arrow-left"></span> {{'topic.return-link' | translate}}</a>

              <div class="panel name-panel">
                  <div class="panel-heading" translate >
                      cred.business_registration
                  </div>
                  <h3 class="panel-title"> <strong>{{record.names[0].text}}</strong></h3>

                <div class="panel-body form-body">
                    <div class="row form-group" *ngIf="record.issuer">
                        <label class="col-sm-3 control-label" translate>cred.issuer</label>
                        <div class="form-field">
                            <a class="body-link issuer-link" [routerLink]="['/issuer', record.issuer.id] | localize">{{record.issuer.name}}</a>
                        </div>
                        <br/>
                    </div>

                    <div class="row form-group">
                        <label class="col-sm-3 control-label" translate>cred.type</label>
                        <div  *ngFor="let category of record.categories">
                            <div  *ngIf="category.type === 'topic_type'">
                                <div *ngIf="category.value" >
                                    {{('business_type.' + category.value) | translate}}
                                </div>
                            </div>
                        </div>
                    </div>

                    <div class="row form-group">
                        <label class="col-sm-3 control-label" translate>cred.corp-num</label>
                        <div class="form-field">
                          {{record.topic.source_id}}
                        </div>
                    </div>

                    <div class="row form-group">
                        <label class="col-sm-3 control-label" translate>cred.start-date</label>
                        <div  *ngFor="let category of record.categories">
                            <div  *ngIf="category.type === 'topic_registration_date'">
                                <div *ngIf="category.value" >
                                    {{category.value}}
                                </div>
                            </div>
                        </div>
                    </div>

                    <div class="row form-group">
                        <label class="col-sm-3 control-label" translate>cred.status</label>
                        <div  *ngFor="let category of record.categories">
                            <div  *ngIf="category.type === 'topic_status'">
                                <div *ngIf="category.value" >
                                    {{('business_status.' + category.value) | translate}}
                                </div>
                            </div>
                        </div>
                    </div>

                    <div class="row form-group">
                        <label class="col-sm-3 control-label" translate>cred.effective-date</label>
                        <div  *ngFor="let category of record.categories">
                            <div  *ngIf="category.type === 'topic_status_effective_date'">
                                    <div *ngIf="category.value" >
                                        {{category.value}}
                                    </div>
                            </div>
                        </div>
                    </div>
<<<<<<< HEAD
              
                    <div class="row form-group"  *ngIf="record.addresses.length > 0">
=======

                    <div class="row form-group" *ngIf="record.haveAddresses">
>>>>>>> e7225890
                        <label class="col-sm-3 control-label" translate>cred.jurisdiction</label>
                        <div class="form-field">
                            {{record.address[0].province}}
                        </div>
                    </div>

                  <div class="cred-verify" *ngIf="(verify$ | async) as verify">
                    <div class="row form-group">
                      <div class="col-sm-12">
                          <button type="button" [class]="'btn btn-primary btn-verify' + (verify.loading ? ' loading' : '')" (click)="verifyCred($event)">
                            <span class="fa fa-accept"></span> {{'cred.verify-button-label' | translate}}</button>
                        </div>
<<<<<<< HEAD
                    </div>  
                    
                    <div class="row form-group">
                      <div class="disclaimer" translate>
                            <b translate>cred.note</b>
                            cred.disclaimer
                            <a href="https://www.ontario.ca/page/public-record-search" class="disclaimer-link" 
                            target="_blank" 
                            translate>topic.click-here</a>
                        </div>
                    </div>

                      <div class="row cred-verify" *ngIf="verifyResult || verifying">
                          <div class="col-sm-12" *ngIf="verifying">
                            <section class="alert alert-info">
                              <p translate>cred.verifying-record</p>
                            </section>
=======
                    </div>
                    <div class="row form-group">
                      <div class="col-sm-12" *ngIf="verify.loading">
                        <section class="alert alert-info">
                          <p translate>cred.verifying-record</p>
                        </section>
                      </div>
                      <error-message [error]="verify.error"></error-message>
                      <div class="col-sm-12" *ngIf="verify.data as verifyResult">
                        <div [class]="'verify-result panel panel-' + (verifyResult.success ? 'success' : 'warning')">
                          <div class="panel-heading">
                            {{'cred.verify-status' | translate}}
>>>>>>> e7225890
                          </div>
                          <div class="panel-body">
                            {{verifyResult.status | translate }}
                          </div>
                        </div>
                      </div>
                    </div>
                  </div>
                </div>
            </div>

       </div>
  </div>
</div>


</section><|MERGE_RESOLUTION|>--- conflicted
+++ resolved
@@ -73,13 +73,8 @@
                             </div>
                         </div>
                     </div>
-<<<<<<< HEAD
-              
-                    <div class="row form-group"  *ngIf="record.addresses.length > 0">
-=======
 
                     <div class="row form-group" *ngIf="record.haveAddresses">
->>>>>>> e7225890
                         <label class="col-sm-3 control-label" translate>cred.jurisdiction</label>
                         <div class="form-field">
                             {{record.address[0].province}}
@@ -92,25 +87,15 @@
                           <button type="button" [class]="'btn btn-primary btn-verify' + (verify.loading ? ' loading' : '')" (click)="verifyCred($event)">
                             <span class="fa fa-accept"></span> {{'cred.verify-button-label' | translate}}</button>
                         </div>
-<<<<<<< HEAD
-                    </div>  
-                    
+                    </div>
                     <div class="row form-group">
-                      <div class="disclaimer" translate>
-                            <b translate>cred.note</b>
-                            cred.disclaimer
-                            <a href="https://www.ontario.ca/page/public-record-search" class="disclaimer-link" 
-                            target="_blank" 
-                            translate>topic.click-here</a>
-                        </div>
-                    </div>
-
-                      <div class="row cred-verify" *ngIf="verifyResult || verifying">
-                          <div class="col-sm-12" *ngIf="verifying">
-                            <section class="alert alert-info">
-                              <p translate>cred.verifying-record</p>
-                            </section>
-=======
+                            <div class="disclaimer" translate>
+                                  <b translate>cred.note</b>
+                                  cred.disclaimer
+                                  <a href="https://www.ontario.ca/page/public-record-search" class="disclaimer-link" 
+                                  target="_blank" 
+                                  translate>topic.click-here</a>
+                              </div>
                     </div>
                     <div class="row form-group">
                       <div class="col-sm-12" *ngIf="verify.loading">
@@ -123,7 +108,6 @@
                         <div [class]="'verify-result panel panel-' + (verifyResult.success ? 'success' : 'warning')">
                           <div class="panel-heading">
                             {{'cred.verify-status' | translate}}
->>>>>>> e7225890
                           </div>
                           <div class="panel-body">
                             {{verifyResult.status | translate }}
