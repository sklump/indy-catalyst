--- conflicted
+++ resolved
@@ -1,4 +1,4 @@
-333<div class="panel name-panel" *ngIf="record && name">
+<div class="panel name-panel" *ngIf="record && name">
     <h3 class="panel-title"> <strong>{{name.text }}</strong></h3>
 
   <div class="panel-body form-body">
@@ -38,12 +38,8 @@
       <div class="disclaimer" translate>
           <b translate>topic.note</b>
           topic.disclaimer
-<<<<<<< HEAD
-          <a href='https://www.ontario.ca/page/public-record-search' style="text-decoration: underline;" translate>topic.click-here</a>
-=======
           <a class="disclaimer-link" href="https://www.ontario.ca/page/public-record-search" target="_blank" 
           translate>topic.click-here</a>
->>>>>>> 9aca37da
       </div>
     
     
