<<<<<<< HEAD
<section id="topic-form">
777
    <app-not-found *ngIf="notFound"></app-not-found>
    <div class="alert alert-danger" *ngIf="error">
      {{error}}
    </div>
  
    <div class="row" *ngIf="loading">
      <div class="col-sm-12 page-load">
        <div class="loading-indicator"></div>
      </div>
    </div>
  
    <div class="row" *ngIf="loaded">
      <div class="col-sm-12">
        <a [routerLink]="'/home' | localize" class="title-back-link mrgn-bttm-md"><span class="fa fa-arrow-left"></span> {{'search.return-link' | translate}}</a>
  
        <div class="row">
          <div class="col-sm-12 name-info">
            <!-- <name-panel *ngFor="let name of names" [record]="name"></name-panel> -->
            <name-panel [record]="topic"></name-panel>
          </div>
=======
<section id="topic-form" *ngIf="(result$ | async) as result">
  <loading-indicator [loading]="result.loading"></loading-indicator>
  <error-message [error]="result.error"></error-message>

  <div class="row" *ngIf="result.data as topic">
    <div class="col-sm-12">
      <a [routerLink]="'/home' | localize" class="title-back-link mrgn-bttm-md"><span class="fa fa-arrow-left"></span> {{'search.return-link' | translate}}</a>

      <div class="row">
        <div class="col-sm-12 name-info">
          <!-- <name-panel *ngFor="let name of names" [record]="name"></name-panel> -->
          <name-panel [record]="topic"></name-panel>
>>>>>>> 9aca37da
        </div>
      </div>

    </div>

  </div>

  <div class="row" *ngIf="result.loaded">
      <h4><strong class="section-title" translate>cred.breadcrumb</strong></h4>
    <div class="col-sm-12" *ngIf="(creds$ | async) as creds">
      <loading-indicator [loading]="creds.loading"></loading-indicator>
      <error-message [error]="creds.error"></error-message>
      <cred-list [topicId]="id" [records]="creds.data" [format]="credsFormat"></cred-list>
    </div>
  </div>

</section><|MERGE_RESOLUTION|>--- conflicted
+++ resolved
@@ -1,27 +1,3 @@
-<<<<<<< HEAD
-<section id="topic-form">
-777
-    <app-not-found *ngIf="notFound"></app-not-found>
-    <div class="alert alert-danger" *ngIf="error">
-      {{error}}
-    </div>
-  
-    <div class="row" *ngIf="loading">
-      <div class="col-sm-12 page-load">
-        <div class="loading-indicator"></div>
-      </div>
-    </div>
-  
-    <div class="row" *ngIf="loaded">
-      <div class="col-sm-12">
-        <a [routerLink]="'/home' | localize" class="title-back-link mrgn-bttm-md"><span class="fa fa-arrow-left"></span> {{'search.return-link' | translate}}</a>
-  
-        <div class="row">
-          <div class="col-sm-12 name-info">
-            <!-- <name-panel *ngFor="let name of names" [record]="name"></name-panel> -->
-            <name-panel [record]="topic"></name-panel>
-          </div>
-=======
 <section id="topic-form" *ngIf="(result$ | async) as result">
   <loading-indicator [loading]="result.loading"></loading-indicator>
   <error-message [error]="result.error"></error-message>
@@ -34,7 +10,6 @@
         <div class="col-sm-12 name-info">
           <!-- <name-panel *ngFor="let name of names" [record]="name"></name-panel> -->
           <name-panel [record]="topic"></name-panel>
->>>>>>> 9aca37da
         </div>
       </div>
 
