<section id="topic-form" *ngIf="(result$ | async) as result">
  <loading-indicator [loading]="result.loading"></loading-indicator>
  <error-message [error]="result.error"></error-message>

  <div class="row" *ngIf="result.data as topic">
    <div class="col-sm-12">
      <a [routerLink]="'/home' | localize" class="title-back-link mrgn-bttm-md"><span class="fa fa-arrow-left"></span> {{'search.return-link' | translate}}</a>

      <div class="row">
        <div class="col-sm-12 name-info">
          <!-- <name-panel *ngFor="let name of names" [record]="name"></name-panel> -->
          <name-panel [record]="topic"></name-panel>
        </div>
      </div>

    </div>

<<<<<<< HEAD
    <div class="row" *ngIf="loaded">
        <br/>
        <h4><strong class="section-title" translate>cred.breadcrumb</strong></h4>
      <div class="col-sm-12">
            <cred-list [topicId]="id" [records]="creds" *ngIf="! credsLoading"></cred-list>
      </div>
=======
  </div>

  <div class="row" *ngIf="result.loaded">
    <div class="col-sm-12" *ngIf="(creds$ | async) as creds">
      <loading-indicator [loading]="creds.loading"></loading-indicator>
      <error-message [error]="creds.error"></error-message>
      <cred-list [topicId]="id" [records]="creds.data" [format]="credsFormat"></cred-list>
>>>>>>> e7225890
    </div>
  </div>

</section><|MERGE_RESOLUTION|>--- conflicted
+++ resolved
@@ -15,22 +15,14 @@
 
     </div>
 
-<<<<<<< HEAD
-    <div class="row" *ngIf="loaded">
-        <br/>
-        <h4><strong class="section-title" translate>cred.breadcrumb</strong></h4>
-      <div class="col-sm-12">
-            <cred-list [topicId]="id" [records]="creds" *ngIf="! credsLoading"></cred-list>
-      </div>
-=======
   </div>
 
   <div class="row" *ngIf="result.loaded">
+      <h4><strong class="section-title" translate>cred.breadcrumb</strong></h4>
     <div class="col-sm-12" *ngIf="(creds$ | async) as creds">
       <loading-indicator [loading]="creds.loading"></loading-indicator>
       <error-message [error]="creds.error"></error-message>
       <cred-list [topicId]="id" [records]="creds.data" [format]="credsFormat"></cred-list>
->>>>>>> e7225890
     </div>
   </div>
 
