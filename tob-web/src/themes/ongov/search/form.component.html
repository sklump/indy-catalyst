--- conflicted
+++ resolved
@@ -11,18 +11,9 @@
         </div>
       </div>
 
-<<<<<<< HEAD
-      <div class="alert alert-danger mrgn-tp-lg" *ngIf="error" translate>
-        search.results-error
-      </div>
-      <div class="row results mrgn-tp-lg" *ngIf="!results || error">
-        </div>
-      <div class="row results mrgn-tp-lg" *ngIf="results && !error">
-=======
       <error-message [error]="result.error" [title]="'search.results-error' | translate"></error-message>
 
       <div class="row results mrgn-tp-lg" *ngIf="result.loaded">
->>>>>>> e7225890
 
         <div class="col-sm-12 rows" *ngIf="result.data as creds">
           <label class="control-label" translate>search.results-title</label>
