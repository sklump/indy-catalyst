--- conflicted
+++ resolved
@@ -20,22 +20,16 @@
       <div class="alert alert-danger mrgn-tp-lg" *ngIf="error" translate>
         search.results-error
       </div>
-
+      <div class="row results mrgn-tp-lg" *ngIf="!results || error">
+        </div>
       <div class="row results mrgn-tp-lg" *ngIf="results && !error">
 
         <div class="col-sm-12 rows">
           <label class="control-label" translate>search.results-title</label>
-<<<<<<< HEAD
-          <ng-container *ngIf="topics.length">
-            <search-nav (nav)="handleNav($event)" [info]="results && results.info"></search-nav>
-            <cred-list [records]="creds" format="search"></cred-list>
-            <search-nav (nav)="handleNav($event)" [info]="results && results.info"></search-nav>
-=======
           <ng-container *ngIf="creds.length">
             <search-nav (nav)="handleNav($event)" [info]="resultInfo"></search-nav>
             <cred-list [records]="creds" format="search"></cred-list>
             <search-nav (nav)="handleNav($event)" [info]="resultInfo"></search-nav>
->>>>>>> 06edfd0b
           </ng-container>
           <div class="alert alert-info" *ngIf="!creds.length" translate>
             search.no-results
