--- conflicted
+++ resolved
@@ -206,11 +206,7 @@
     -e "PIP_NO_CACHE_DIR=" \
     -v "${COMPOSE_PROJECT_NAME}_tob-pip-cache:/home/indy/.cache/pip" \
     '../tob-api' \
-<<<<<<< HEAD
-    'bcgovimages/von-image:py36-1.6-9-s2i' \
-=======
     "$BASE_IMAGE" \
->>>>>>> b38584ed
     'django'
 }
 
