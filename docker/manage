--- conflicted
+++ resolved
@@ -160,11 +160,7 @@
     -e "HTTP_PROXY=${HTTP_PROXY}" \
     -e "HTTPS_PROXY=${HTTPS_PROXY}" \
     '../tob-api' \
-<<<<<<< HEAD
     'bcgovimages/von-image:py36-1.6-9-s2i' \
-=======
-    'bcgovimages/von-image:py36-1.6-ew-7-s2i' \
->>>>>>> c46b51ee
     'django'
 }
 
