#!/bin/bash
export MSYS_NO_PATHCONV=1
export DOCKERHOST=${APPLICATION_URL-$(docker run --rm --net=host codenvy/che-ip)}
set -e

S2I_EXE=s2i
if [ -z $(type -P "$S2I_EXE") ]; then
  echo -e "The ${S2I_EXE} executable is needed and not on your path."
  echo -e "It can be downloaded from here: https://github.com/openshift/source-to-image"
  echo -e "Make sure you place it in a directory on your path."
  exit 1
fi

SCRIPT_HOME="$(cd "$(dirname "$0")" && pwd)"

# =================================================================================================================
# Usage:
# -----------------------------------------------------------------------------------------------------------------
usage() {
  cat <<-EOF
    
      Usage: $0 [command] [options]
    
      Commands:
    
      build - Build the docker images for the project.
              You need to do this first, since the builds require
              a combination of Docker and S2I builds.
    
              You can build individual components as shown below, components that have dependencies will have these dependencies built too.
    
              Examples:
               - Build the web UI only
    
                $0 build tob-web
     
               - Build the API server only.
     
                $0 build tob-api
    
               - Build the Solr Search Engine server only.
           
                $0 build tob-solr
    
              By default all containers that components comprise of, will be rebuilt.
    
                $0 build
    
      start - Creates the application containers from the built images
              and starts the services based on the docker-compose.yml file.
    
              You can pass in a list of containers to start.  
              By default all containers will be started.
              
              The API_URL used by tob-web can also be redirected.
    
              Examples:
              $0 start
              $0 start tob-solr
              $0 start tob-web
              $0 start tob-web API_URL=http://docker.for.win.localhost:56325/api/v1
              $0 start tob-api
    
      stop - Stops the services.  This is a non-destructive process.  The containers
             are not deleted so they will be reused the next time you run start.
    
      rm - Remove project containers and associated volumes.
    
      registerDids - Register the DIDs for the issuer services.
                     This is intended for development use.
    
                     Examples:
                     $0 registerDids seed=the_org_book_0000000000000000000
                     - This will register the DID using the provided seed with the locally running von-network instance.
EOF
  exit 1
}
# -----------------------------------------------------------------------------------------------------------------
# Default Settings:
# -----------------------------------------------------------------------------------------------------------------
DEFAULT_CONTAINERS="wallet-db tob-db tob-solr tob-api schema-spy tob-web"
# -----------------------------------------------------------------------------------------------------------------
# Functions:
# -----------------------------------------------------------------------------------------------------------------
build-web() {
  #
  # tob-web
  #
  # The nginx-runtime image is used for the final runtime image.
  # The angular-app image is used to build the artifacts for the angular distribution.
  # The angular-on-nginx image is copy of the nginx-runtime image complete with a copy of the build artifacts.
  #
  echo -e "\nBuilding nginx-runtime image ..."
  docker build \
    -t 'nginx-runtime' \
    -f '../tob-web/openshift/templates/nginx-runtime/Dockerfile' '../tob-web/openshift/templates/nginx-runtime/'

  echo -e "\nBuilding angular-app image ..."
  ${S2I_EXE} build \
    -e "HTTP_PROXY=${HTTP_PROXY}" \
    -e "HTTPS_PROXY=${HTTPS_PROXY}" \
    -e "NG_BASE_HREF=${WEB_BASE_HREF}" \
    -e "NG_DEPLOY_URL=${WEB_DEPLOY_URL}" \
    -e "TOB_THEME=${TOB_THEME}" \
    '../tob-web' \
    'centos/nodejs-6-centos7:6' \
    'angular-app'

  echo -e "\nBuilding angular-on-nginx image ..."
  docker build \
    -t 'angular-on-nginx' \
    -f '../tob-web/openshift/templates/angular-on-nginx/Dockerfile' '../tob-web/openshift/templates/angular-on-nginx/'
}

build-solr() {
  #
  # tob-solr
  #
  echo -e "\nBuilding solr-base image ..."
  docker build \
    https://github.com/bcgov/openshift-solr.git \
    -t 'solr-base'

  echo -e "\nBuilding solr image ..."
  ${S2I_EXE} build \
    -e "HTTP_PROXY=${HTTP_PROXY}" \
    -e "HTTPS_PROXY=${HTTPS_PROXY}" \
    '../tob-solr/cores' \
    'solr-base' \
    'solr'
}

build-db() {
  #
  # tob-db
  #
  # Nothing to build here ...
  echo
}

build-schema-spy() {
  #
  # schema-spy
  #
  echo -e "\nBuilding schema-spy image ..."
  docker build \
    https://github.com/bcgov/SchemaSpy.git \
    -t 'schema-spy'
}

build-api() {
  #
  # tob-api
  #
  echo -e "\nBuilding django image ..."
  ${S2I_EXE} build \
    -e "HTTP_PROXY=${HTTP_PROXY}" \
    -e "HTTPS_PROXY=${HTTPS_PROXY}" \
    '../tob-api' \
    'bcgovimages/von-image:py36-1.6-ew-2-s2i' \
    'django'
}

buildImages() {
  build-web
  build-solr
  build-db
  build-schema-spy
  build-api
}

configureEnvironment() {

  if [ -f .env ]; then
    while read line; do
      if [[ ! "$line" =~ ^\# ]] && [[ "$line" =~ .*= ]]; then
        export $line
      fi
    done <.env
  fi

  for arg in $@; do
    case "$arg" in
      *=*)
        export ${arg}
        ;;
    esac
  done

  seed=${INDY_WALLET_SEED:-$seed}

  if [ "$COMMAND" == "start" ] || [ "$COMMAND" == "registerdids" ]; then
    if [ -z "$seed" ]; then
      echo "You must provide a seed parameter. For example: seed=my_seed_000000000000000000000000."
      exit 1
    fi
<<<<<<< HEAD

    if [ ${#seed} -ne 32 ]; then
      echo "The seed parameter must be 32 characters long exactly."
      exit 1
    fi

    if [ -z "$ver_seed" ]; then
      echo "You must provide a ver_seed parameter. For example: ver_seed=my_seed_000000000000000000000001."
      exit 1
    fi

    if [ ${#ver_seed} -ne 32 ]; then
      echo "The ver_seed parameter must be 32 characters long exactly."
      exit 1
    fi
=======
>>>>>>> 1016298c
  fi

  export COMPOSE_PROJECT_NAME="${COMPOSE_PROJECT_NAME:-tob}"

  export INDY_WALLET_SEED=${seed}
<<<<<<< HEAD
  export INDY_VER_WALLET_SEED=${ver_seed}
=======
  export INDY_VERIFIER_WALLET_SEED=${INDY_VERIFIER_WALLET_SEED:-tob-verifier-wallet-000000000001}
>>>>>>> 1016298c
  export STI_SCRIPTS_PATH=${STI_SCRIPTS_PATH:-/usr/libexec/s2i}
  export RUST_LOG=${RUST_LOG:-warn}
  export RUST_BACKTRACE=${RUST_BACKTRACE:-full}

  # tob-db
  export POSTGRESQL_DATABASE="THE_ORG_BOOK"
  export POSTGRESQL_USER="DB_USER"
  export POSTGRESQL_PASSWORD="DB_PASSWORD"
  export ENABLE_REALTIME_INDEXING="1"

  # wallet-db
  export WALLET_TYPE="postgres"
  export WALLET_ENCRYPTION_KEY="key"
  export POSTGRESQL_WALLET_HOST="wallet-db"
  export POSTGRESQL_WALLET_PORT="5432"
  export POSTGRESQL_ADMIN_USER="postgres"
  export POSTGRESQL_ADMIN_PASSWORD="mysecretpassword"

  # schema-spy
  export DATABASE_SERVICE_NAME="tob-db"
  export POSTGRESQL_DATABASE=${POSTGRESQL_DATABASE}
  export POSTGRESQL_USER=${POSTGRESQL_USER}
  export POSTGRESQL_PASSWORD=${POSTGRESQL_PASSWORD}

  # tob-solr
  export CORE_NAME="the_org_book"

  # tob-api
  export APP_CONFIG=${APP_CONFIG:-}
  export APP_MODULE=tob_anchor.boot:init_app
  export API_HTTP_PORT=${API_HTTP_PORT:-8081}
  export DATABASE_SERVICE_NAME="tob-db"
  export DATABASE_ENGINE="postgresql"
  export DATABASE_NAME=${POSTGRESQL_DATABASE}
  export DATABASE_USER=${POSTGRESQL_USER}
  export DATABASE_PASSWORD=${POSTGRESQL_PASSWORD}
  export DEBUG=${DEBUG}
  export DJANGO_SECRET_KEY=wpn1GZrouOryH2FshRrpVHcEhMfMLtmTWMC2K5Vhx8MAi74H5y
  export DJANGO_DEBUG=True
  export DJANGO_LOG_LEVEL=${DJANGO_LOG_LEVEL-INFO}
  export INDY_DISABLED=${INDY_DISABLED-}
  export SOLR_SERVICE_NAME="tob-solr"
  export SOLR_CORE_NAME=${CORE_NAME}
  export SKIP_INDEXING_ON_STARTUP=${SKIP_INDEXING_ON_STARTUP-}
  export GENESIS_URL=${GENESIS_URL-}
  export LEDGER_URL=${LEDGER_URL-http://$DOCKERHOST:9000}
  export LEDGER_PROTOCOL_VERSION=${LEDGER_PROTOCOL_VERSION-}
  export SQL_DEBUG=${SQL_DEBUG:-}
  export WEB_CONCURRENCY=${WEB_CONCURRENCY:-5}

  # tob-web
  export TOB_THEME=${TOB_THEME:-bcgov}
  export WEB_HTTP_PORT=${WEB_HTTP_PORT:-8080}
  export WEB_BASE_HREF=${WEB_BASE_HREF:-/}
  export WEB_DEPLOY_URL=${WEB_DEPLOY_URL:-/}
  export API_URL=${API_URL-http://tob-api:8080/api/v2/}
  export IpFilterRules='#allow all; deny all;'
  export RealIpFrom='127.0.0.0/16'
}

getStartupParams() {
  CONTAINERS=""
  ARGS="--force-recreate"

  for arg in $@; do
    case "$arg" in
    *=*)
      # Skip it
      ;;
    -*)
      ARGS+=" $arg"
      ;;
    *)
      CONTAINERS+=" $arg"
      ;;
    esac
  done

  if [ -z "$CONTAINERS" ]; then
    CONTAINERS="$DEFAULT_CONTAINERS"
  fi

  echo ${ARGS} ${CONTAINERS}
}

deleteVolumes() {
  _projectName=${COMPOSE_PROJECT_NAME:-docker}

  echo "Stopping and removing any running containers ..."
  docker-compose rm -svf >/dev/null

  _pattern="^${_projectName}_\|^docker_"
  _volumes=$(docker volume ls -q | grep ${_pattern})

  if [ ! -z "${_volumes}" ]; then
    echo "Removing project volumes ..."
    echo ${_volumes} | xargs docker volume rm
  else
    echo "No project volumes exist."
  fi
}

registerDids() {
  _seeds=${@}
  if [ -z "${_seeds}" ]; then
    echo -e \\n"registerDids; Missing parameter!"\\n
    exit 1
  fi

  for _seed in ${_seeds}; do
    registerDid ${_seed}
  done
}

registerDid() {
  _seed=${1}
  if [ -z "${_seed}" ]; then
    echo -e \\n"registerDid; Missing parameter!"\\n
    exit 1
  fi
  _seedJson=$(getSeedJson ${_seed})
  _ledgerUri=$(getLedgerRegistrationUrl)

  echo -e \\n"Registering ${_seed} with the ledger ..."
  curl -X POST \
    ${_ledgerUri} \
    -H 'content-type: application/json' \
    -d "${_seedJson}"
}

getSeedJson() {
  _seed=${1}
  if [ -z "${_seed}" ]; then
    echo -e \\n"getSeedJson; Missing parameter!"\\n
    exit 1
  fi

  echo "{\"seed\": \"${_seed}\"}"
}

generateSeeds() {
  echo ${INDY_WALLET_SEED}
}

getLedgerRegistrationUrl() {
  if [[ ("${LEDGER_URL}" == "http://${DOCKERHOST}:9000") && ("${DOCKERHOST}" != "localhost") ]]; then
    _ledgerUrl="http://localhost:9000"
  else
    _ledgerUrl="${LEDGER_URL}"
  fi

  echo "${_ledgerUrl}/register"
}

toLower() {
  echo $(echo ${@} | tr '[:upper:]' '[:lower:]')
}
# =================================================================================================================

pushd ${SCRIPT_HOME} >/dev/null
COMMAND=$(toLower ${1})
shift

case "${COMMAND}" in
start)
  _startupParams=$(getStartupParams $@)
  configureEnvironment $@
  docker-compose up ${_startupParams}
  ;;
stop)
  configureEnvironment
  docker-compose stop
  ;;
rm)
  configureEnvironment
  deleteVolumes
  ;;
registerdids)
  configureEnvironment $@
  registerDids $(generateSeeds)
  ;;
build)
  _startupParams=$(getStartupParams $@)
  configureEnvironment $@
  case "$@" in
  tob-api)
    build-api
    ;;
  tob-web)
    build-web
    ;;
  tob-solr)
    build-solr
    ;;
  *)
    buildImages
    ;;
  esac
  ;;
shell)
  _startupParams=$(getStartupParams $@)
  configureEnvironment $@
  docker-compose run tob-api bash
  ;;
django)
  _startupParams=$(getStartupParams $@)
  configureEnvironment $@
  docker-compose run tob-api python manage.py $@
  ;;
*)
  usage
  ;;
esac

popd >/dev/null<|MERGE_RESOLUTION|>--- conflicted
+++ resolved
@@ -157,7 +157,7 @@
     -e "HTTP_PROXY=${HTTP_PROXY}" \
     -e "HTTPS_PROXY=${HTTPS_PROXY}" \
     '../tob-api' \
-    'bcgovimages/von-image:py36-1.6-ew-2-s2i' \
+    'bcgovimages/von-image:py36-1.6-ew-s2i' \
     'django'
 }
 
@@ -194,34 +194,12 @@
       echo "You must provide a seed parameter. For example: seed=my_seed_000000000000000000000000."
       exit 1
     fi
-<<<<<<< HEAD
-
-    if [ ${#seed} -ne 32 ]; then
-      echo "The seed parameter must be 32 characters long exactly."
-      exit 1
-    fi
-
-    if [ -z "$ver_seed" ]; then
-      echo "You must provide a ver_seed parameter. For example: ver_seed=my_seed_000000000000000000000001."
-      exit 1
-    fi
-
-    if [ ${#ver_seed} -ne 32 ]; then
-      echo "The ver_seed parameter must be 32 characters long exactly."
-      exit 1
-    fi
-=======
->>>>>>> 1016298c
   fi
 
   export COMPOSE_PROJECT_NAME="${COMPOSE_PROJECT_NAME:-tob}"
 
   export INDY_WALLET_SEED=${seed}
-<<<<<<< HEAD
-  export INDY_VER_WALLET_SEED=${ver_seed}
-=======
   export INDY_VERIFIER_WALLET_SEED=${INDY_VERIFIER_WALLET_SEED:-tob-verifier-wallet-000000000001}
->>>>>>> 1016298c
   export STI_SCRIPTS_PATH=${STI_SCRIPTS_PATH:-/usr/libexec/s2i}
   export RUST_LOG=${RUST_LOG:-warn}
   export RUST_BACKTRACE=${RUST_BACKTRACE:-full}
