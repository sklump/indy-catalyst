#!/bin/bash
export DOCKERHOST=$(ifconfig | grep -E "([0-9]{1,3}\.){3}[0-9]{1,3}" | grep -v 127.0.0.1 | awk '{ print $2 }' | cut -f2 -d: | head -n1)
export MSYS_NO_PATHCONV=1
set -e

S2I_EXE=s2i
if [ -z $(type -P "$S2I_EXE") ]; then
  echo -e "The ${S2I_EXE} executable is needed and not on your path."
  echo -e "It can be downloaded from here: https://github.com/openshift/source-to-image"
  echo -e "Make sure you place it in a directory on your path."
  exit 1
fi

SCRIPT_HOME="$( cd "$( dirname "$0" )" && pwd )"
export COMPOSE_PROJECT_NAME="tob"

# =================================================================================================================
# Usage:
# -----------------------------------------------------------------------------------------------------------------
usage() {
  cat <<-EOF

  Usage: $0 {start|stop|build|rm}

  Options:

  build - Build the docker images for the project.
          You need to do this first, since the builds require
          a combination of Docker and S2I builds.

          You can build individual components as shown below, components that have dependencies will have these dependencies built too.

          Examples:
           - Build the web UI only

            $0 build tob-web
 
           - Build the API server only.
 
            $0 build tob-api

           - Build the Solr Search Engine server only.
       
            $0 build tob-solr

          By default all containers that components comprise of, will be rebuilt.

            $0 build


  start - Creates the application containers from the built images
          and starts the services based on the docker-compose.yml file.

          You can pass in a list of containers to start.  
          By default all containers will be started.
          
          The API_URL used by tob-web can also be redirected.

          Examples:
          $0 start
          $0 start tob-solr
          $0 start tob-web
          $0 start tob-web API_URL=http://docker.for.win.localhost:56325/api/v1
          $0 start tob-api

  stop - Stops the services.  This is a non-destructive process.  The containers
         are not deleted so they will be reused the next time you run start.

  rm - Removes any existing application containers.

EOF
exit 1
}
# -----------------------------------------------------------------------------------------------------------------
# Default Settings:
# -----------------------------------------------------------------------------------------------------------------
DEFAULT_CONTAINERS="tob-db tob-solr tob-wallet tob-api schema-spy tob-web"
# -----------------------------------------------------------------------------------------------------------------
# Functions:
# -----------------------------------------------------------------------------------------------------------------
build-web() {
  #
  # tob-web
  #
  # The nginx-runtime image is used for the final runtime image.
  # The angular-app image is used to build the artifacts for the angular distribution.
  # The angular-on-nginx image is copy of the nginx-runtime image complete with a copy of the build artifacts.
  #
  echo -e "\nBuilding nginx-runtime image ..."
  docker build \
    -t 'nginx-runtime' \
    -f '../tob-web/openshift/templates/nginx-runtime/Dockerfile' '../tob-web/openshift/templates/nginx-runtime/'
  
  echo -e "\nBuilding angular-app image ..."
  ${S2I_EXE} build \
  	-e "NG_BASE_HREF=${WEB_BASE_HREF}" \
    '../tob-web' \
    'centos/nodejs-6-centos7:6' \
    'angular-app'

  echo -e "\nBuilding angular-on-nginx image ..."
  docker build \
    -t 'angular-on-nginx' \
    -f '../tob-web/openshift/templates/angular-on-nginx/Dockerfile' '../tob-web/openshift/templates/angular-on-nginx/'
}

build-solr() {
  #
  # tob-solr
  #
  echo -e "\nBuilding solr-base image ..."
  docker build \
    https://github.com/bcgov/openshift-solr.git \
    -t 'solr-base'

  echo -e "\nBuilding solr image ..."
  ${S2I_EXE} build \
    '../tob-solr/cores' \
    'solr-base' \
    'solr'
}

build-db() {
  #
  # tob-db
  #
    # Nothing to build here ...
  echo
}

build-schema-spy() {
  #
  # schema-spy
  #
  echo -e "\nBuilding schema-spy image ..."
  docker build \
    https://github.com/bcgov/SchemaSpy.git \
    -t 'schema-spy'
}

build-api() {
  #
  # tob-api
  #
  echo -e "\nBuilding libindy image ..."
  docker build \
    -t 'libindy' \
    -f '../tob-api/openshift/templates/libindy/Dockerfile' '../tob-api/openshift/templates/libindy/'

  echo -e "\nBuilding python-libindy image ..."
  docker build \
    -t 'python-libindy' \
    -f '../tob-api/openshift/templates/python-libindy/Dockerfile' '../tob-api/openshift/templates/python-libindy/'

  echo -e "\nBuilding django image ..."
  ${S2I_EXE} build \
    '../tob-api' \
    'python-libindy' \
    'django'
}

build-wallet() {
  #
  # tob-wallet
  #
  echo -e "\nBuilding wallet-base image ..."
  docker build \
    -t 'wallet-base' \
    -f '../tob-wallet/openshift/templates/wallet-base/Dockerfile' '../tob-wallet/openshift/templates/wallet-base/'

  echo -e "\nBuilding tob-wallet image ..."
  ${S2I_EXE} build \
    '../tob-wallet' \
    'wallet-base' \
    'tob-wallet'
}

buildImages() {
  build-web
  build-solr
  build-db
  build-schema-spy
  build-api
  build-wallet
}

configureEnvironment () {

  if [ -f .env ]; then
  	export $(cat .env | xargs)
  fi

  for arg in $@; do
    case "$arg" in
      *=*)
        export ${arg}
        ;;  
    esac
  done
  
  if [ "$COMMAND" == "start" ]; then
    if [ -z "$seed" ]; then
      echo "You must provide a seed parameter. For example: seed=my_seed_000000000000000000000000."
      exit 1
    fi

    if [ ${#seed} -ne 32 ]; then
      echo "The seed parameter must be 32 characters long exactly."
      exit 1
    fi
  fi

  export INDY_WALLET_SEED=${seed}

  # tob-db
  export POSTGRESQL_DATABASE="THE_ORG_BOOK"
  export POSTGRESQL_USER="DB_USER"
  export POSTGRESQL_PASSWORD="DB_PASSWORD"

  # schema-spy
  export DATABASE_SERVICE_NAME="tob-db"
  export POSTGRESQL_DATABASE=${POSTGRESQL_DATABASE}
  export POSTGRESQL_USER=${POSTGRESQL_USER}
  export POSTGRESQL_PASSWORD=${POSTGRESQL_PASSWORD}

  # tob-solr
  export CORE_NAME="the_org_book"

  # tob-wallet
  export WALLET_HTTP_PORT=${WALLET_HTTP_PORT-8000}

  # tob-api
  export API_HTTP_PORT=${API_HTTP_PORT-8081}
  export DATABASE_SERVICE_NAME="tob-db"
  export DATABASE_ENGINE="postgresql"
  export DATABASE_NAME=${POSTGRESQL_DATABASE}
  export DATABASE_USER=${POSTGRESQL_USER}
  export DATABASE_PASSWORD=${POSTGRESQL_PASSWORD}
  export DJANGO_SECRET_KEY=wpn1GZrouOryH2FshRrpVHcEhMfMLtmTWMC2K5Vhx8MAi74H5y
  export DJANGO_DEBUG=True
  export SOLR_SERVICE_NAME="tob-solr"
  export SOLR_CORE_NAME=${CORE_NAME}
  export LEDGER_URL=${LEDGER_URL-http://$DOCKERHOST:9000}

  # wallet type a command-line parameter (like seed) default to "virtual" if not specified
  export INDY_WALLET_URL=http://${DOCKERHOST}:8000/api/v1/
  export INDY_WALLET_TYPE=${wallet}

  if [ "$COMMAND" == "start" ]; then
    if [ -z "$wallet" ]; then
      export INDY_WALLET_TYPE="virtual"
    fi
  fi

  # tob-web
  export WEB_HTTP_PORT=${WEB_HTTP_PORT-8080}
  export WEB_BASE_HREF=${WEB_BASE_HREF:-/}
  export API_URL=${API_URL-http://tob-api:8080/api/v1/}
  export IpFilterRules='#allow all; deny all;'
  export RealIpFrom='127.0.0.0/16'
}

getStartupParams() {
  CONTAINERS=""
  ARGS="--force-recreate"

  for arg in $@; do
    case "$arg" in
      *=*)
        # Skip it
        ;;  
     -*)
        ARGS+=" $arg";;
      *)
        CONTAINERS+=" $arg";;
    esac
  done

  if [ -z "$CONTAINERS" ]; then
    CONTAINERS="$DEFAULT_CONTAINERS"
  fi

  echo ${ARGS} ${CONTAINERS}
}
# =================================================================================================================

pushd ${SCRIPT_HOME} >/dev/null

case "$1" in
  start)
    COMMAND=$1
    shift
    _startupParams=$(getStartupParams $@)
    configureEnvironment $@
    docker-compose up ${_startupParams}
    ;;
  stop)
    configureEnvironment
    docker-compose stop
    ;;
  rm)
    configureEnvironment
    docker-compose rm
    ;;
  build)
<<<<<<< HEAD
    COMMAND=$1
    shift
    _startupParams=$(getStartupParams $@)
    configureEnvironment $@
    case "$@" in
      tob-api)
        build-api
        ;;
      tob-web)
        build-web
        ;;
      tob-solr)
        build-solr
        ;;
      *)
       buildImages
    esac
=======
  	configureEnvironment $@
    buildImages
    ;;
  build-api)
    build-api
    ;;
  build-wallet)
    build-wallet
    ;;
  build-solr)
    build-solr
    ;;
  build-web)
  	configureEnvironment $@
    build-web
>>>>>>> 23dce0f6
    ;;
  *)
    usage
esac

popd >/dev/null<|MERGE_RESOLUTION|>--- conflicted
+++ resolved
@@ -303,7 +303,6 @@
     docker-compose rm
     ;;
   build)
-<<<<<<< HEAD
     COMMAND=$1
     shift
     _startupParams=$(getStartupParams $@)
@@ -311,6 +310,9 @@
     case "$@" in
       tob-api)
         build-api
+        ;;
+      tob-wallet)
+        build-wallet
         ;;
       tob-web)
         build-web
@@ -321,23 +323,6 @@
       *)
        buildImages
     esac
-=======
-  	configureEnvironment $@
-    buildImages
-    ;;
-  build-api)
-    build-api
-    ;;
-  build-wallet)
-    build-wallet
-    ;;
-  build-solr)
-    build-solr
-    ;;
-  build-web)
-  	configureEnvironment $@
-    build-web
->>>>>>> 23dce0f6
     ;;
   *)
     usage
