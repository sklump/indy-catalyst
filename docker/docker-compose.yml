version: '3'
services:
  # 
  # tob-web
  # 
  tob-web:
    image: angular-on-nginx
    environment:
      - API_URL=${API_URL}
      - IpFilterRules=${IpFilterRules}
      - RealIpFrom=${RealIpFrom}
      - TOB_THEME=${TOB_THEME}
      - WEB_BASE_HREF=${WEB_BASE_HREF}
      - WEB_DEPLOY_URL=${WEB_DEPLOY_URL}
    networks:
      - tob
    ports:
      - "${WEB_HTTP_PORT}:8080"
    depends_on:
      - tob-api
    # command: npm start

  # 
  # tob-api
  #-------------------------------------------------
  # The API performs the migrations on the database
  # and updates the indexes in Solr.  Therefore
  # it needs to come up after the database and 
  # and Solr services have had time to fully
  # initialize.
  #
  #
  # We are using a simple sleep command to do this 
  # for the moment; refer to the `command` section 
  # of the configuration for details.  It would be 
  # nice to implement a more deterministic solution.
  #
  tob-api:
    image: django
    environment:
      - APP_CONFIG=${APP_CONFIG}
      - APP_MODULE=${APP_MODULE}
      - DATABASE_SERVICE_NAME=${DATABASE_SERVICE_NAME}
      - DATABASE_ENGINE=${DATABASE_ENGINE}
      - DATABASE_NAME=${DATABASE_NAME}
      - DATABASE_USER=${DATABASE_USER}
      - DATABASE_PASSWORD=${DATABASE_PASSWORD}
      - WALLET_TYPE=${WALLET_TYPE}
      - WALLET_ENCRYPTION_KEY=${WALLET_ENCRYPTION_KEY}
      - POSTGRESQL_WALLET_HOST=${POSTGRESQL_WALLET_HOST}
      - POSTGRESQL_WALLET_PORT=${POSTGRESQL_WALLET_PORT}
      - POSTGRESQL_WALLET_USER=${POSTGRESQL_USER}
      - POSTGRESQL_WALLET_PASSWORD=${POSTGRESQL_PASSWORD}
      - POSTGRESQL_WALLET_ADMIN_PASSWORD=${POSTGRESQL_ADMIN_PASSWORD}
      - DEBUG=${DEBUG}
      - SQL_DEBUG=${SQL_DEBUG}
      - DJANGO_SECRET_KEY=${DJANGO_SECRET_KEY}
      - DJANGO_DEBUG=${DJANGO_DEBUG}
      - DJANGO_LOG_LEVEL=${DJANGO_LOG_LEVEL}
      - SOLR_SERVICE_NAME=${SOLR_SERVICE_NAME}
      - SOLR_CORE_NAME=${SOLR_CORE_NAME}
      - SKIP_INDEXING_ON_STARTUP=${SKIP_INDEXING_ON_STARTUP}
      - TOB_DB_SERVICE_HOST=${DATABASE_SERVICE_NAME}
      - TOB_DB_SERVICE_PORT=5432
      - TOB_SOLR_SERVICE_HOST=${SOLR_SERVICE_NAME}
      - TOB_SOLR_SERVICE_PORT=8983
      - INDY_DISABLED=${INDY_DISABLED}
      - INDY_WALLET_SEED=${INDY_WALLET_SEED}
<<<<<<< HEAD
      - INDY_VER_WALLET_SEED=${INDY_VER_WALLET_SEED}
=======
      - INDY_VERIFIER_WALLET_SEED=${INDY_VERIFIER_WALLET_SEED}
>>>>>>> 1016298c
      - LEDGER_URL=${LEDGER_URL}
      - GENESIS_URL=${GENESIS_URL}
      - LEDGER_PROTOCOL_VERSION=${LEDGER_PROTOCOL_VERSION}
      - AUTO_REGISTER_DID=${AUTO_REGISTER_DID:-1}
      - STI_SCRIPTS_PATH=${STI_SCRIPTS_PATH}
      - WEB_CONCURRENCY=${WEB_CONCURRENCY:-1}
      - RUST_LOG=${RUST_LOG}
      - RUST_BACKTRACE=${RUST_BACKTRACE}
      - TOB_THEME=${TOB_THEME}
      - ENABLE_REALTIME_INDEXING=${ENABLE_REALTIME_INDEXING}
    volumes:
      - ../tob-api/api:/home/indy/api
      - ../tob-api/api_v2:/home/indy/api_v2
      - tob-wallet:/home/indy/.indy_client/wallet
    networks:
      - tob
    ports:
      - "${API_HTTP_PORT}:8080"
      - 3000:3000
    depends_on:
      - tob-db
      - wallet-db
      - tob-solr
    command: >
        /bin/bash -c "
        echo waiting for solr ...;
        sleep 10;
        if [ $DEBUG ] && [ "$DEBUG" == "true" ]; then
          python manage.py migrate && python manage.py runserver --nothreading 0.0.0.0:8080;
        else
          ${STI_SCRIPTS_PATH}/run;
        fi"

  # 
  # schema-spy
  #-------------------------------------------------
  # Needs to wait for the schema to be created/migrated
  # by the API server; it's not enough to wait for the
  # database to be available.
  #
  # We are using a simple sleep command to do this 
  # for the moment; refer to the `command` section 
  # of the configuration for details.  It would be 
  # nice to implement a more deterministic solution.
  #
  schema-spy:
    image: schema-spy
    environment:
      - DATABASE_SERVICE_NAME=${DATABASE_SERVICE_NAME}
      - POSTGRESQL_DATABASE=${POSTGRESQL_DATABASE}
      - POSTGRESQL_USER=${POSTGRESQL_USER}
      - POSTGRESQL_PASSWORD=${POSTGRESQL_PASSWORD}
    networks:
      - tob
    ports:
      - 8082:8080
    depends_on:
      - tob-db
    command: >
      /bin/sh -c "
        echo sleeping ...;
        sleep 20;
        ./start.sh;"
    
  # 
  # tob-solr
  # 
  tob-solr:
    image: solr
    environment:
      - CORE_NAME=${CORE_NAME}
    networks:
      - tob
    ports:
      - 8983:8983

  # 
  # tob-db
  # 
  tob-db:
    image: registry.access.redhat.com/rhscl/postgresql-95-rhel7:9.5
    environment:
      - POSTGRESQL_USER=${POSTGRESQL_USER}
      - POSTGRESQL_PASSWORD=${POSTGRESQL_PASSWORD}
      - POSTGRESQL_DATABASE=${POSTGRESQL_DATABASE}
    networks:
      - tob
    ports:
      - 5432:5432
    volumes:
      - tob-data:/var/lib/pgsql/data     

  # 
  # wallet-db
  # 
  wallet-db:
    image: registry.access.redhat.com/rhscl/postgresql-95-rhel7:9.5
    environment:
      - POSTGRESQL_USER=${POSTGRESQL_USER}
      - POSTGRESQL_PASSWORD=${POSTGRESQL_PASSWORD}
      - POSTGRESQL_DATABASE=${POSTGRESQL_DATABASE}
      - POSTGRESQL_ADMIN_PASSWORD=${POSTGRESQL_ADMIN_PASSWORD}
    networks:
      - tob
    ports:
      - 5433:5432
    volumes:
      - tob-wallet-db:/var/lib/pgsql/data     
    #command:
    #  postgres -c 'log_statement=all' -c 'logging_collector=on' -c 'log_destination=stderr'

networks:
  tob:

volumes:
  tob-data:
  tob-wallet:
  tob-wallet-db:<|MERGE_RESOLUTION|>--- conflicted
+++ resolved
@@ -66,11 +66,7 @@
       - TOB_SOLR_SERVICE_PORT=8983
       - INDY_DISABLED=${INDY_DISABLED}
       - INDY_WALLET_SEED=${INDY_WALLET_SEED}
-<<<<<<< HEAD
-      - INDY_VER_WALLET_SEED=${INDY_VER_WALLET_SEED}
-=======
       - INDY_VERIFIER_WALLET_SEED=${INDY_VERIFIER_WALLET_SEED}
->>>>>>> 1016298c
       - LEDGER_URL=${LEDGER_URL}
       - GENESIS_URL=${GENESIS_URL}
       - LEDGER_PROTOCOL_VERSION=${LEDGER_PROTOCOL_VERSION}
