--- conflicted
+++ resolved
@@ -127,20 +127,11 @@
         /bin/bash -c "
         echo sleeping ...;
         sleep 20;
-<<<<<<< HEAD
-<<<<<<< HEAD
-        python manage.py migrate &&
-        RUST_LOG=debug && RUST_BACKTRACE=full && python manage.py runserver 0.0.0.0:8080;"
-=======
-        if [ "$DEBUG" == "true" ]; then
-=======
         if [ $DEBUG ] && [ "$DEBUG" == "true" ]; then
->>>>>>> 22a4c0e9
           python manage.py runserver --noreload --nothreading 0.0.0.0:8080;
         else
           ${STI_SCRIPTS_PATH}/run;
         fi"
->>>>>>> upstream/master
 
   # 
   # schema-spy
