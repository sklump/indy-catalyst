--- conflicted
+++ resolved
@@ -81,11 +81,7 @@
 
 # Running a Complete VON Network
 
-<<<<<<< HEAD
-A quick start guide for running a local Indy Network, an instance of TheOrgBook and the dFlow issuer verifiers can be found in this [VON Network Quick Start Guide](https://github.com/bcgov/dFlow/blob/master/docker/VONQuickStartGuide.md).
-=======
 A quick start guide for running a local Indy Network, an instance of TheOrgBook and the dFlow issuer verifiers can be found in this [VON Network Quick Start Guide](https://github.com/bcgov/dFlow/blob/master/docker/VONNetworkQuickStartGuide.md).
->>>>>>> b31e9a5e
 
 ### Live Web Development
 
