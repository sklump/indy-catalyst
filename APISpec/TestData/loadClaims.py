#! /usr/bin/python3

#
# "requests" must be installed - pip3 install requests
#

import argparse
import json
import os
import sys
from glob import glob
from os.path import dirname, join
import threading
import time
import requests
from requests.auth import HTTPBasicAuth

import string
from random import *


parser = argparse.ArgumentParser(description='A TheOrgBook Claim loader.  Supports randomization for test data and threading for fast loading')
parser.add_argument('--random', action='store_true', required=False,
                    help='If data is to be randomized before loading (useful for test data)')
parser.add_argument('--proofs', action='store_true', required=False,
                    help='If calculate proofs as claims are loaded')
parser.add_argument('--env', metavar='env', type=str, default='local',
                    help='Permitify and TheOrgBook services are on local/dev/test host')
parser.add_argument('--inputdir', metavar='inputdir', type=str, default="Claims",
                    help='The directory containing JSON claims to be loaded')
parser.add_argument('--prefix', metavar='prefix', type=str, default="",
                    help='Prefix = Ont for Ontario')
parser.add_argument('--threads', metavar='threads', type=int, default=1,
                    help='The number of threads to run for concurrent loading')
parser.add_argument('--loops', metavar='loops', type=int, default=1,
                    help='The number of times to loop through the list')

args = parser.parse_args()

print('Environment = \'%s\'' % args.env)
if os.path.exists(args.inputdir):
    print('Processing input directory \'%s\'' % args.inputdir)
else:
    print('Directory not found \'%s\'' % args.inputdir)
my_prefix = ""
if os.path.exists(args.prefix):
    print('Processing prefix \'%s\'' % args.prefix)
    my_prefix = args.prefix

print('Threads = {}'.format(args.threads))

if args.random or args.threads > 1 or args.loops > 1:
    print('Randomizing!')
else:
    print('NOT Randomizing.')

loop_locks = {
    'Reg': threading.Semaphore(),
    'Worksafe': threading.Semaphore(),
    'Finance': threading.Semaphore(),
    'Health': threading.Semaphore(),
    'City': threading.Semaphore(),
    'Liquor': threading.Semaphore()
}

URLS = {
  'local': {
        # bc_registries (needs to be first)
        'Reg': 'http://localhost:5000',
        # worksafe_bc
        'Worksafe': 'http://localhost:5001',
        # ministry_of_finance
        'Finance': 'http://localhost:5002',
        # fraser_valley_health_authority
        'Health': 'http://localhost:5003',
        # city_of_surrey
        'City': 'http://localhost:5004',
        # liquor_control_and_licensing_branch
        'Liquor': 'http://localhost:5005',
        # onbis
        'OntarioReg': 'http://localhost:5006'
    },
  'dev': {
        # bc_registries (needs to be first)
        'Reg': 'https://bc-registries-devex-von-permitify-dev.pathfinder.gov.bc.ca',
        # worksafe_bc
        'Worksafe': 'https://worksafe-bc-devex-von-permitify-dev.pathfinder.gov.bc.ca',
        # ministry_of_finance
        'Finance': 'https://ministry-of-finance-devex-von-permitify-dev.pathfinder.gov.bc.ca',
        # fraser_valley_health_authority
        'Health': 'https://fraser-valley-health-authority-devex-von-permitify-dev.pathfinder.gov.bc.ca',
        # city_of_surrey
        'City': 'https://city-of-surrey-devex-von-permitify-dev.pathfinder.gov.bc.ca',
        # liquor_control_and_licensing_branch
        'Liquor': 'https://liquor-control-and-licensing-branch-devex-von-permitify-dev.pathfinder.gov.bc.ca',
         # onbis
        'OntarioReg': 'https://onbis-devex-von-permitify-dev.pathfinder.gov.bc.ca'
    },
  'test': {
        # bc_registries (needs to be first)
        'Reg': 'https://bc-registries-devex-von-permitify-test.pathfinder.gov.bc.ca',
        # worksafe_bc
        'Worksafe': 'https://worksafe-bc-devex-von-permitify-test.pathfinder.gov.bc.ca',
        # ministry_of_finance
        'Finance': 'https://ministry-of-finance-devex-von-permitify-test.pathfinder.gov.bc.ca',
        # fraser_valley_health_authority
        'Health': 'https://fraser-valley-health-authority-devex-von-permitify-test.pathfinder.gov.bc.ca',
        # city_of_surrey
        'City': 'https://city-of-surrey-devex-von-permitify-test.pathfinder.gov.bc.ca',
        # liquor_control_and_licensing_branch
        'Liquor': 'https://liquor-control-and-licensing-branch-devex-von-permitify-test.pathfinder.gov.bc.ca'
    },
    'wallet': {
        # if we're just dumping data into the wallet it all goes into the same url
        'Reg': 'http://localhost:6000/api/v1/keyval/',
        'Worksafe': 'http://localhost:6000/api/v1/keyval/',
        'Finance': 'http://localhost:6000/api/v1/keyval/',
        'Health': 'http://localhost:6000/api/v1/keyval/',
        'City': 'http://localhost:6000/api/v1/keyval/',
        'Liquor': 'http://localhost:6000/api/v1/keyval/'
    }
}

this_dir = dirname(__file__)

claim_files = glob(join(this_dir, args.inputdir, 'Claims_*'))

do_it_random = (args.random or args.threads > 1 or args.loops > 1)
num_loops = args.loops
use_env = args.env

min_char = 8
max_char = 12
allchar = "0123456789abcdef"

# generate a short random string
def random_string(i):
    r_str = "-" + str(i) + "-" + "".join(choice(allchar) for x in range(randint(min_char, max_char)))
    return r_str

# check if field is a candidate for randomization
def should_we_randomify(key, value):
    # if value is all numeric, don't randomize
    if value.isdigit():
        return False

    # key like "schema" don't randomize
    if "schema" in key.lower():
        return False;

    # key like "type" probably a pick-list
    if "_type" in key.lower():
        return False;

    # boolean flags
    if value == "True" or value == "False":
        return False;

    # postal code or province
    if key.lower() == "city" or key.lower() == "province" or key.lower() == "postal_code" or key.lower() == "country":
        return False

    # one more!
    if key.lower() == "coverage_description":
        return False

    # ok go for it!
    return True

# randomize our test data so we can re-use it
def randomify(claim, i):
    for key in claim:
        if should_we_randomify(key, claim[key]):
            claim[key] = claim[key] + random_string(i)
    return claim

class myThread (threading.Thread):
   def __init__(self, threadID, name, counter):
      threading.Thread.__init__(self)
      self.threadID = threadID
      self.name = name
      self.counter = counter
   def run(self):
      print("Starting " + self.name)
      main_load(use_env, do_it_random, num_loops, self.counter)
      print("Exiting " + self.name)

def main_load(env, do_it_random, num_loops, thread_id):
    # login to wallet
    if env == 'wallet':
        try:
            my_url = "http://localhost:6000/api/v1/api-token-auth/"
            response = requests.post(my_url, data = {"username":"wall-e", "password":"pass1234"})

            print("Getting token from {} ...".format(response.url))
            json_data = response.json()

            remote_token = 'Token ' + json_data["token"]
            print("Authenticated remote wallet server: " + remote_token)
        except:
            raise Exception(
                'Could not login to wallet. '
                'Is the Wallet Service running?')

    # Create new threads
    loop_start_time = time.time()
    loop_claims = 0
    loop_proofs = 0
    claim_elapsed_time = 0
    proof_elapsed_time = 0
    for _ in range(0, num_loops):
        # Each filename is a full permitify recipe
        claim_files = glob(join(this_dir, my_prefix + args.inputdir, my_prefix + 'Claims_*'))

        # Each filename is a full permitify recipe
        for filename in claim_files:
            with open(filename, 'r') as file:
                print('==============================================')
                print('FileName: {}'.format(filename))
                content = file.read()
                permitify_services = json.loads(content)
                legal_entity_id = None
                for service_name in URLS[env]:
                    if service_name not in permitify_services:
                        continue
                    for claim in permitify_services[service_name]:
                        if do_it_random:
                            claim = randomify(claim, thread_id)

                        if 'Reg' not in service_name:
                            claim['legal_entity_id'] = legal_entity_id
                            print('\n\n')
                            print('Issuing permit: {}'.format(
                                claim['schema']
                            ))
                        else:
                            print('\n\n')
                            print('==============================================')
                            print('Registering new business: {}'.format(
                                claim['legal_name']
                            ))
                            print('==============================================')

                        claim['address_line_2'] = ""

                        print('\n\nSubmitting Claim:\n\n{}'.format(claim))

                        if env == 'wallet':
                            legal_entity_id = "da0" + random_string(thread_id) + random_string(thread_id) + random_string(thread_id)
                            claim['legal_entity_id'] = legal_entity_id
                            wallet_item = {
                                # 'wallet_name':legal_entity_id,
                                'wallet_name':'TheOrgBook_Holder_Wallet::' + legal_entity_id,
                                'item_type':'claim',
                                'item_id':legal_entity_id,
                                'item_value':json.dumps(claim)
                            }
                            print(json.dumps(wallet_item))
                            # post to the wallet service
                            try:
                                response = requests.post(
                                    '{}'.format(
                                        URLS[env][service_name]),
                                    headers={'Authorization': remote_token},
                                    json=wallet_item
                                )

                                print("Submitting claim to {} ...".format(response.url))
                                result_json = response.json()
                            except:
                                raise Exception(
                                    'Could not submit claim. '
                                    'Is the Wallet Service running?')
                        else:
                            try:
                                start_time = time.time()
                                loop_locks[service_name].acquire()
                                response = requests.post(
                                    '{}/submit_claim'.format(
                                        URLS[env][service_name]),
                                    json=claim
                                )
                                loop_locks[service_name].release()
<<<<<<< HEAD
                                print(response)
=======
                                
                                print("Submitting claim to {} ...".format(response.url))
>>>>>>> 5ffd01ef
                                result_json = response.json()

                                elapsed_time = time.time() - start_time
                                claim_elapsed_time = claim_elapsed_time + elapsed_time
                                print('Timing,Claim elapsed time,{},secs'.format(elapsed_time))
                            except:
                                loop_locks[service_name].release()
                                raise Exception(
                                    'Could not submit claim. '
                                    'Are Permitify and Docker running?')
                            print('\n\n Response from permitify:\n\n{}'.format(result_json))
                            if 'Reg' in service_name:
                                legal_entity_id = result_json['result']['orgId']
                        loop_claims = loop_claims + 1

                        if args.proofs:
                            # "submit_claim" returns the id of the org, not the claim, so fake it pick any random claim
                            my_id = randint(1, 6*(result_json['result']['id']-1))
                            print('\n\nRequesting Proof:\n\n{}'.format(my_id))
                            try:
                                start_time = time.time()
                                response = requests.get(
                                    '{}/{}/verify'.format(
                                        "http://localhost:8081/api/v1/verifiableclaims", str(my_id))
                                )
                                elapsed_time = time.time() - start_time
                                proof_elapsed_time = proof_elapsed_time + elapsed_time
<<<<<<< HEAD
                                print('Timing,Proof elapsed time,{},secs'.format(elapsed_time))
=======
                                print('Proof elapsed time >>> {}'.format(elapsed_time))

                                print("Requesting proof from {} ...".format(response.url))
>>>>>>> 5ffd01ef
                                result_json = response.json()
                                loop_proofs = loop_proofs + 1
                            except:
                                # raise Exception(
                                #     'Could not submit proof request. '
                                #     'Are Permitify and Docker running?')
                                print('Could not submit proof request. Are Permitify and Docker running?')
                            print('\n\n Response from TOB:\n\n')

    print('Timing,Claim elapsed time,{},{},claims'.format(claim_elapsed_time, loop_claims))
    if args.proofs:
        print('Timing,Proof elapsed time,{},{},claims'.format(proof_elapsed_time, loop_proofs))

if __name__ == '__main__':
    try:
        URLS[use_env]
    except KeyError:
        print('{} --env <local|dev|test>'.format(sys.argv[0]))
    else:
        execution_start = time.time()
        my_threads = []
        for i in range(0, args.threads):
            thread = myThread(i, "Thread-{}".format(i), i)
            # Start new Threads
            thread.start()
            my_threads.append(thread)
            time.sleep(1)
        for i in range(0, args.threads):
            my_threads[i].join()
        execution_elapsed = time.time() - execution_start
        print("Timing,Exiting Main Thread,time,{},secs".format(execution_elapsed))
<|MERGE_RESOLUTION|>--- conflicted
+++ resolved
@@ -281,12 +281,9 @@
                                     json=claim
                                 )
                                 loop_locks[service_name].release()
-<<<<<<< HEAD
                                 print(response)
-=======
                                 
                                 print("Submitting claim to {} ...".format(response.url))
->>>>>>> 5ffd01ef
                                 result_json = response.json()
 
                                 elapsed_time = time.time() - start_time
@@ -314,13 +311,9 @@
                                 )
                                 elapsed_time = time.time() - start_time
                                 proof_elapsed_time = proof_elapsed_time + elapsed_time
-<<<<<<< HEAD
                                 print('Timing,Proof elapsed time,{},secs'.format(elapsed_time))
-=======
-                                print('Proof elapsed time >>> {}'.format(elapsed_time))
 
                                 print("Requesting proof from {} ...".format(response.url))
->>>>>>> 5ffd01ef
                                 result_json = response.json()
                                 loop_proofs = loop_proofs + 1
                             except:
