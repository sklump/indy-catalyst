--- conflicted
+++ resolved
@@ -115,7 +115,6 @@
 
 this_dir = dirname(__file__)
 
-<<<<<<< HEAD
 claim_files = glob(join(this_dir, args.inputdir, 'Claims_*'))
 
 do_it_random = (args.random or args.threads > 1 or args.loops > 1)
@@ -140,58 +139,6 @@
     # key like "schema" don't randomize
     if "schema" in key.lower():
         return False;
-=======
-#claim_files = glob(join(this_dir, 'Claims', 'Claims_*'))
-
-
-def main(env, data_dir):
-    # Each filename is a full permitify recipe
-    claim_files = glob(join(this_dir, data_dir + 'Claims', data_dir + 'Claims_*'))
-    for filename in claim_files:
-        with open(filename, 'r') as file:
-            content = file.read()
-            permitify_services = json.loads(content)
-            legal_entity_id = None
-            for service_name in URLS[env]:
-                if service_name not in permitify_services:
-                    continue
-                for claim in permitify_services[service_name]:
-                    if 'Reg' not in service_name:
-                        claim['legal_entity_id'] = legal_entity_id
-                        print('\n\n')
-                        print('Issuing permit: {}'.format(
-                            claim['schema']
-                        ))
-                    else:
-                        print('\n\n')
-                        print('==============================================')
-                        print('Registering new business: {}'.format(
-                            claim['legal_name']
-                        ))
-                        print('==============================================')
-
-                    claim['address_line_2'] = ""
-
-                    print('\n\nSubmitting Claim:\n\n{}'.format(claim))
-
-                    try:
-                        response = requests.post(
-                            '{}/submit_claim'.format(
-                                URLS[env][service_name]),
-                            json=claim
-                        )
-                        result_json = response.json()
-                        print(result_json)
-                    except:
-                        raise Exception(
-                            'Could not submit claim. '
-                            'Are Permitify and Docker running?')
-
-                    print('\n\n Response from permitify:\n\n{}'.format(result_json))
-
-                    if 'Reg' in service_name:
-                        legal_entity_id = result_json['result']['orgId']
->>>>>>> 4b1e9fdf
 
     # key like "type" probably a pick-list
     if "_type" in key.lower():
@@ -250,6 +197,9 @@
     claim_elapsed_time = 0
     proof_elapsed_time = 0
     for _ in range(0, num_loops):
+        # Each filename is a full permitify recipe
+        claim_files = glob(join(this_dir, args.inputdir + 'Claims', args.inputdir + 'Claims_*'))
+
         # Each filename is a full permitify recipe
         for filename in claim_files:
             with open(filename, 'r') as file:
@@ -361,7 +311,6 @@
     except KeyError:
         print('{} --env <local|dev|test>'.format(sys.argv[0]))
     else:
-<<<<<<< HEAD
         execution_start = time.time()
         my_threads = []
         for i in range(0, args.threads):
@@ -374,13 +323,3 @@
             my_threads[i].join()
         execution_elapsed = time.time() - execution_start
         print("Exiting Main Thread, time = {} secs".format(execution_elapsed))
-=======
-        try:
-            URLS[sys.argv[1]]
-        except KeyError:
-            print('{} {{local|dev|test}}'.format(sys.argv[0]))
-        else:
-            env = sys.argv[1]
-            data_dir = sys.argv[2] if len(sys.argv) > 2 else ''
-            main(env, data_dir)
->>>>>>> 4b1e9fdf
