--- conflicted
+++ resolved
@@ -10,11 +10,8 @@
 .DS_Store
 .AppleDouble
 .LSOverride
-<<<<<<< HEAD
 .env
-=======
 __pycache__
->>>>>>> 23dce0f6
 
 # Icon must end with two \r
 Icon
