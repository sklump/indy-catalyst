from .messaging.message_factory import MessageFactory
from .messaging.message_types import MessageTypes

<<<<<<< HEAD
from .messaging.connections import MESSAGE_TYPES as CONNECTION_MESSAGES
=======
from .messaging.basicmessage.message_types import MESSAGE_TYPES as BASICMESSAGE_MESSAGES
from .messaging.connections.message_types import MESSAGE_TYPES as CONNECTION_MESSAGES
from .messaging.trustping.message_types import MESSAGE_TYPES as TRUSTPING_MESSAGES
>>>>>>> 047abb6b

# TODO move message registration to the module level

CREDENTIAL_MESSAGES = {
    MessageTypes.CREDENTIAL.value:
        'indy_catalyst_agent.messaging.credentials.messages.credential.Credential',
    MessageTypes.CREDENTIAL_OFFER.value:
        'indy_catalyst_agent.messaging.credentials.messages.credential_offer.CredentialOffer',
    MessageTypes.CREDENTIAL_REQUEST.value:
        'indy_catalyst_agent.messaging.credentials.messages.credential_request.CredentialRequest',
}

PROOF_MESSAGES = {
    MessageTypes.PROOF_REQUEST.value:
        'indy_catalyst_agent.messaging.proofs.messages.proof_request.ProofRequest',
    MessageTypes.PROOF.value:
        'indy_catalyst_agent.messaging.proofs.messages.proof.Proof',
}

ROUTING_MESSAGES = {
    MessageTypes.FORWARD.value:
        'indy_catalyst_agent.messaging.routing.messages.forward.Forward',
}


def default_message_factory() -> MessageFactory:
    factory = MessageFactory()

    factory.register_message_types(
        CONNECTION_MESSAGES,
        CREDENTIAL_MESSAGES,
        PROOF_MESSAGES,
<<<<<<< HEAD
        ROUTING_MESSAGES
=======
        ROUTING_MESSAGES,
        TRUSTPING_MESSAGES,
>>>>>>> 047abb6b
    )

    return factory<|MERGE_RESOLUTION|>--- conflicted
+++ resolved
@@ -1,13 +1,9 @@
 from .messaging.message_factory import MessageFactory
 from .messaging.message_types import MessageTypes
 
-<<<<<<< HEAD
-from .messaging.connections import MESSAGE_TYPES as CONNECTION_MESSAGES
-=======
 from .messaging.basicmessage.message_types import MESSAGE_TYPES as BASICMESSAGE_MESSAGES
 from .messaging.connections.message_types import MESSAGE_TYPES as CONNECTION_MESSAGES
 from .messaging.trustping.message_types import MESSAGE_TYPES as TRUSTPING_MESSAGES
->>>>>>> 047abb6b
 
 # TODO move message registration to the module level
 
@@ -40,12 +36,8 @@
         CONNECTION_MESSAGES,
         CREDENTIAL_MESSAGES,
         PROOF_MESSAGES,
-<<<<<<< HEAD
-        ROUTING_MESSAGES
-=======
         ROUTING_MESSAGES,
         TRUSTPING_MESSAGES,
->>>>>>> 047abb6b
     )
 
     return factory