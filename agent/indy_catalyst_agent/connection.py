"""
Connection management
"""

import json
import logging

<<<<<<< HEAD
import aiohttp
=======
from typing import Tuple, Union
>>>>>>> 047abb6b

from .error import BaseError
from .messaging.agent_message import AgentMessage
from .messaging.connections.messages.connection_invitation import ConnectionInvitation
from .messaging.connections.messages.connection_request import ConnectionRequest
from .messaging.connections.messages.connection_response import ConnectionResponse
from .messaging.message_factory import MessageParseError
from .messaging.request_context import RequestContext
from .models.connection_detail import ConnectionDetail
from .models.connection_target import ConnectionTarget
from .models.thread_decorator import ThreadDecorator
<<<<<<< HEAD
from .storage import StorageRecord, StorageNotFoundError
=======
from .storage.error import StorageNotFoundError
from .storage.record import StorageRecord
from .wallet.error import WalletError, WalletNotFoundError
>>>>>>> 047abb6b
from .wallet.util import bytes_to_b64

from von_anchor.a2a import DIDDoc
from von_anchor.a2a.publickey import PublicKey, PublicKeyType
from von_anchor.a2a.service import Service


<<<<<<< HEAD
class ConnectionError(BaseError):
    pass
=======
class ConnectionManagerError(BaseError):
    """Connection error."""


class ConnectionRecord:
    STATE_INVITED = "invited"
    STATE_REQUESTED = "requested"
    STATE_RESPONDED = "responded"
    STATE_COMPLETE = "complete"

    """Assembles connection state and target information"""

    def __init__(self, state: str, target: ConnectionTarget):
        self.state = state
        self.target = target
>>>>>>> 047abb6b


class ConnectionManager:
    def __init__(self, context: RequestContext):
        self._context = context
        self._logger = logging.getLogger(__name__)

    @property
    def context(self) -> RequestContext:
        """
        Accessor for the current request context
        """
        return self._context

    async def create_invitation(self, label: str, my_endpoint: str, seed: str = None, metadata: dict = None) -> ConnectionInvitation:
        """
        Generate new connection invitation.
        This interaction represents an out-of-band communication channel. In the future and in
        practice, these sort of invitations will be received over any number of channels such as
        SMS, Email, QR Code, NFC, etc.
        Structure of an invite message:
            {
                "@type": "did:sov:BzCbsNYhMrjHiqZDTUASHg;spec/connections/1.0/invitation",
                "label": "Alice",
                "did": "did:sov:QmWbsNYhMrjHiqZDTUTEJs"
            }
        Or, in the case of a peer DID:
            {
                "@type": "did:sov:BzCbsNYhMrjHiqZDTUASHg;spec/connections/1.0/invitation",
                "label": "Alice",
                "did": "did:peer:oiSqsNYhMrjHiqZDTUthsw",
                "recipient_keys": ["8HH5gYEeNc3z7PYXmd54d4x6qAfCNrqQqEB3nS7Zfu7K"],
                "serviceEndpoint": "https://example.com/endpoint"
            }
        Currently, only peer DID is supported.
        """
        self._logger.debug("Creating invitation")

        # Create and store new connection key
        connection_key = await self.context.wallet.create_signing_key(
            seed=seed, metadata=metadata)
            # may want to store additional metadata on the key (creation date etc.)

        # Create connection invitation message
        invitation = ConnectionInvitation(
            label=label,
            recipient_keys=[connection_key.verkey],
            endpoint=my_endpoint,
        )
        return invitation
    
    async def send_invitation(self, invitation: ConnectionInvitation, endpoint: str):
        """
        Deliver an invitation to an HTTP endpoint
        """
<<<<<<< HEAD
        self._logger.debug(f"Sending invitation to {endpoint}")
        invite_json = json.dumps(invitation.serialize())
=======
        self._logger.debug("Sending invitation to %s", endpoint)
        invite_json = invitation.to_json()
>>>>>>> 047abb6b
        invite_b64 = bytes_to_b64(invite_json.encode("ascii"), urlsafe=True)
        async with aiohttp.ClientSession() as session:
            await session.get(endpoint, params={"c_i": invite_b64})

    async def store_invitation(
            self,
            invitation: ConnectionInvitation,
            received: bool,
            tags: dict = None) -> str:
        """
        Save an invitation for acceptance/rejection and later processing
        """
        # may want to generate another unique ID, or use the message ID instead of the key
        invitation_id = invitation.recipient_keys[0]

        await self.context.storage.add_record(
            StorageRecord(
                "received_invitation" if received else "sent_invitation",
                json.dumps(invitation.serialize()),
                tags,
                invitation_id,
            )
        )
        self._logger.debug("Stored %s invitation: %s", "incoming" if received else "outgoing", invitation_id)
        return invitation_id

    async def find_invitation(self, invitation_id: str, received: bool) -> (ConnectionInvitation, dict):
        """
        Locate a previously-received invitation
        """
<<<<<<< HEAD
        self._logger.debug("Looking up %s invitation: %s", "incoming" if received else "outgoing", invitation_id)
        # raises exception if not found
=======
        self._logger.debug(
            "Looking up %s invitation: %s",
            "incoming" if received else "outgoing",
            invitation_id,
        )
        # raises StorageNotFoundError if not found
>>>>>>> 047abb6b
        result = await self.context.storage.get_record(
            "received_invitation" if received else "sent_invitation",
            invitation_id,
        )
        invitation = ConnectionInvitation.deserialize(result.value)
        return invitation, result.tags

    async def remove_invitation(self, invitation_id: str):
        """
        Remove a previously-stored invitation
        """
<<<<<<< HEAD
        # raises exception if not found
        await self.context.storage.delete_record(
            "invitation",
            invitation_id,
        )
=======
        # raises StorageNotFoundError if not found
        await self.context.storage.delete_record("invitation", invitation_id)
>>>>>>> 047abb6b

    async def accept_invitation(
            self,
            invitation: ConnectionInvitation,
            my_label: str = None,
            my_endpoint: str = None) -> (ConnectionRequest, ConnectionTarget):
        """
        Create a new connection request for a previously-received invitation
        """

        their_label = invitation.label
        their_connection_key = invitation.recipient_keys[0]
        their_endpoint = invitation.endpoint

        # Create my information for connection
        my_info = await self.context.wallet.create_local_did(
            None, None, {
                "their_label": their_label,
                "their_endpoint": their_endpoint,
            }
        )
        if not my_label:
            my_label = self.context.default_label
        if not my_endpoint:
            my_endpoint = self.context.default_endpoint

        did_doc = DIDDoc(did=my_info.did)
        controller = my_info.did
        value = my_info.verkey
<<<<<<< HEAD
        pk = PublicKey(my_info.did, "1", PublicKeyType.ED25519_SIG_2018, controller, value, False)
=======
        pk = PublicKey(
            my_info.did, "1", PublicKeyType.ED25519_SIG_2018, controller, value, True
        )
>>>>>>> 047abb6b
        did_doc.verkeys.append(pk)
        service = Service(my_info.did, "indy", "IndyAgent", my_endpoint)
        did_doc.services.append(service)

        # Create connection request message
        request = ConnectionRequest(
            label=my_label,
            connection=ConnectionDetail(did=my_info.did, did_doc=did_doc),
        )

        # Store message so that response can be processed
        await self.context.storage.add_record(
            StorageRecord(
                "connection_request",
                json.dumps(request.serialize()),
                {},
                request._id,
            )
        )

        # request must be sent to their_endpoint using their_connection_key, from my_info.verkey
        target = ConnectionTarget(
            endpoint=their_endpoint,
            recipient_keys=[their_connection_key],
            sender_key=my_info.verkey,
        )
        return request, target

    async def find_request(self, request_id: str) -> ConnectionRequest:
        """
        Locate a previously saved connection request
        """
        # raises exception if not found
        result = await self.context.storage.get_record(
            "connection_request",
            request_id,
        )
        request = ConnectionRequest.deserialize(result.value)
        return request

    async def remove_request(self, request_id: str):
        """
        Remove a previously-stored connection request
        """
        # raises exception if not found
        await self.context.storage.delete_record(
            "connection_request",
            request_id,
        )

    async def accept_request(
            self,
            request: ConnectionRequest,
            my_endpoint: str = None) -> (ConnectionResponse, ConnectionTarget):
        """
        Create a connection response for a received connection request
        """

        invitation = None
        if not self.context.recipient_did_public:
            connection_key = self.context.recipient_verkey
            try:
                invitation, _inv_tags = await self.find_invitation(connection_key, False)
            except StorageNotFoundError:
<<<<<<< HEAD
                #temporarily disabled
                #raise ConnectionError("No invitation found for pairwise connection")
=======
                # temporarily disabled - not requiring an existing invitation
                # raise ConnectionManagerError(
                #   "No invitation found for pairwise connection")
>>>>>>> 047abb6b
                pass
        self._logger.debug("Found invitation: %s", invitation)
        if not my_endpoint:
            my_endpoint = self.context.default_endpoint

        their_label = request.label
        their_did = request.connection.did
        conn_did_doc = request.connection.did_doc
        their_verkey = conn_did_doc.verkeys[0].value # may be different from self.context.sender_verkey
        their_endpoint = conn_did_doc.services[0].endpoint

        # Create a new pairwise record with a newly-generated local DID
        pairwise = await self.context.wallet.create_pairwise(
            their_did,
            their_verkey,
            None,
            {
                "label": their_label,
                "endpoint": their_endpoint,
                "state": ConnectionRecord.STATE_RESPONDED,
                # TODO: store established & last active dates
            }
        )

        my_did = pairwise.my_did
        did_doc = DIDDoc(did=my_did)
        controller = my_did
        value = pairwise.my_verkey
<<<<<<< HEAD
        pk = PublicKey(my_did, "1", PublicKeyType.ED25519_SIG_2018, controller, value, False)
=======
        pk = PublicKey(
            my_did, "1", PublicKeyType.ED25519_SIG_2018, controller, value, True
        )
>>>>>>> 047abb6b
        did_doc.verkeys.append(pk)
        service = Service(my_did, "indy", "IndyAgent", my_endpoint)
        did_doc.services.append(service)

        response = ConnectionResponse(
            connection=ConnectionDetail(did=my_did, did_doc=did_doc),
        )
        if request._id:
            response._thread = ThreadDecorator(thid=request._id)
        await response.sign_field(
            "connection",
            self.context.recipient_verkey,
            self.context.wallet
        )
        self._logger.debug("Created connection response for %s", their_did)

        # response must be sent to their_endpoint, packed with their_verkey and pairwise.my_verkey
        target = ConnectionTarget(
            endpoint=their_endpoint,
            recipient_keys=[their_verkey],
            sender_key=pairwise.my_verkey,
        )
        return response, target

    async def accept_response(self, response: ConnectionResponse) -> ConnectionTarget:
        """
        Process a ConnectionResponse message by looking up
        the connection request and setting up the pairwise connection
        """
<<<<<<< HEAD
=======
        if response._thread:
            request_id = response._thread.thid
            request = await self.find_request(request_id)
            my_did = request.connection.did
        else:
            my_did = self.context.recipient_did
        if not my_did:
            raise ConnectionManagerError(f"No DID associated with connection response")
>>>>>>> 047abb6b

        request_id = response._thread.thid
        request = await self.find_request(request_id)

        my_did = request.connection.did
        their_did = response.connection.did
        conn_did_doc = request.connection.did_doc
        their_verkey = conn_did_doc.verkeys[0].value
        their_endpoint = conn_did_doc.services[0].endpoint

        my_info = await self.context.wallet.get_local_did(my_did)
        their_label = my_info.metadata.get("their_label")
        if not their_endpoint:
            their_endpoint = my_info.metadata.get("their_endpoint")
        if not their_label:
<<<<<<< HEAD
            # local DID not associated with a connection
            raise ConnectionError()
=======
            raise ConnectionManagerError(
                f"DID not associated with a connection: {my_did}"
            )
>>>>>>> 047abb6b

        # update local DID metadata to mark connection as accepted, prevent multiple responses?
        # may also set a creation time on the local DID to allow request expiry

        # In the final implementation, a signature will be provided to verify changes to
        # the keys and DIDs to be used long term in the relationship.
        # Both the signature and signature check are omitted for now until specifics of the
        # signature are decided.

        # Create a new pairwise record associated with our previously-generated local DID
        # Note: WalletDuplicateError will be raised if their_did already has a connection
        pairwise = await self.context.wallet.create_pairwise(
            their_did,
            their_verkey,
            my_did,
            {
                "label": their_label,
                "endpoint": their_endpoint,
                "state": ConnectionRecord.STATE_RESPONDED,
                # TODO: store established & last active dates
            }
        )

        # Store their_verkey on the local DID so we can find the pairwise record
        upd_did_meta = my_info.metadata.copy()
        upd_did_meta["their_verkey"] = their_verkey
        await self.context.wallet.replace_local_did_metadata(my_did, upd_did_meta)

        self._logger.debug("Accepted connection response from %s", their_did)

        target = ConnectionTarget(
            endpoint=their_endpoint,
            recipient_keys=[their_verkey],
            sender_key=pairwise.my_verkey,
        )
        # Caller may wish to send a Trust Ping to verify the endpoint
        # and confirm the connection
        return target

    async def find_connection(
        self, my_verkey: str, their_verkey: str, auto_complete=False
    ) -> dict:
        """Look up existing connection information for a sender verkey"""
        try:
            pairwise = await self.context.wallet.get_pairwise_for_verkey(their_verkey)
        except WalletNotFoundError:
            pairwise = None

        if pairwise:
            pairwise_state = pairwise.metadata.get("state")
            pair_meta = pairwise.metadata
            pair_endp = pair_meta.get("endpoint")
            if pairwise_state == ConnectionRecord.STATE_RESPONDED and auto_complete:
                # automatically promote state when a subsequent message is received
                pairwise_state = ConnectionRecord.STATE_COMPLETE
                pair_meta = pair_meta.copy()
                pair_meta.update({"state": pairwise_state})
                await self.context.wallet.replace_pairwise_metadata(
                    pairwise.their_did, pair_meta
                )
                self._logger.debug("Connection promoted to active: %s", their_verkey)
            elif pairwise_state != ConnectionRecord.STATE_COMPLETE or not pair_endp:
                # something wrong with the state
                self._logger.error("Discarding pairwise record, unexpected state")
                return None
            return ConnectionRecord(
                pairwise_state,
                ConnectionTarget(
                    did=pairwise.their_did,
                    endpoint=pair_endp,
                    label=pair_meta.get("label"),
                    recipient_keys=[pairwise.their_verkey],
                    sender_key=pairwise.my_verkey,
                ),
            )

        try:
            did_info = await self.context.wallet.get_local_did(my_verkey)
        except WalletNotFoundError:
            did_info = None
        if did_info:
            did_meta = did_info.metadata
            if did_meta.get("their_verkey"):
                # their_verkey indicates that the connection has been completed,
                # but we didn't find a pairwise record so it must not be active
                self._logger.error("Discarding connection record, missing pairwise")
                return None

            if did_meta.get("their_did") or did_meta.get("their_endpoint"):
                return ConnectionRecord(
                    ConnectionRecord.STATE_REQUESTED,
                    ConnectionTarget(
                        did=did_meta.get("their_did"),
                        endpoint=did_info.metadata.get("their_endpoint"),
                        label=did_meta.get("their_label"),
                        recipient_keys=[their_verkey],
                        sender_key=my_verkey,
                    ),
                )
            else:
                self._logger.error("Discarding connection record, no DID or endpoint")
                return None

        try:
            invitation, _tags = await self.find_invitation(my_verkey, False)
        except StorageNotFoundError:
            return None
        return ConnectionRecord(
            ConnectionRecord.STATE_INVITED, None  # no target information available
        )

    async def expand_message(
        self, message_body: Union[str, bytes], transport_type: str
    ) -> RequestContext:
        """
        Deserialize an incoming message and further populate the request context
        """
        if not self.context.message_factory:
            raise MessageParseError("Message factory not defined")
        if not self.context.wallet:
            raise MessageParseError("Wallet not defined")

        message_dict = None
        message_json = message_body
        from_verkey = None
        to_verkey = None

        if isinstance(message_body, bytes):
            try:
                message_json, from_verkey, to_verkey = \
                    await self.context.wallet.unpack_message(
                        message_body
                    )
            except WalletError:
                self._logger.debug("Message unpack failed, trying JSON")

        try:
            message_dict = json.loads(message_json)
        except ValueError:
            raise MessageParseError("Message JSON parsing failed")
        self._logger.debug(f"Extracted message: {message_dict}")

        ctx = self.context.copy()
        ctx.message = ctx.message_factory.make_message(message_dict)
        ctx.transport_type = transport_type

        if from_verkey:
            # must be a packed message for from_verkey to be populated
            ctx.sender_verkey = from_verkey
            conn = await self.find_connection(to_verkey, from_verkey, True)
            if conn:
                ctx.connection_active = conn.state == conn.STATE_COMPLETE
                ctx.connection_target = conn.target
                if conn.target:
                    ctx.sender_did = conn.target.did

        if to_verkey:
            ctx.recipient_verkey = to_verkey
            try:
                did_info = await self.context.wallet.get_local_did_for_verkey(to_verkey)
            except WalletNotFoundError:
                did_info = None
            if did_info:
                ctx.recipient_did = did_info.did
            # TODO set ctx.recipient_did_public if DID is published to the ledger
            # could also choose to set ctx.default_endpoint and ctx.default_label
            # (these things could be stored on did_info.metadata)

        # look up thread information

        # handle any other decorators having special behaviour (timing, trace, etc)

        return ctx

    async def compact_message(
        self, message: AgentMessage, target: ConnectionTarget
    ) -> Union[str, bytes]:
        """
        Serialize an outgoing message for transport
        """
        message_dict = message.serialize()
        message_json = json.dumps(message_dict)
        if target.sender_key and target.recipient_keys:
            message = await self.context.wallet.pack_message(
                message_json, target.recipient_keys, target.sender_key
            )
        else:
            message = message_json
        return message<|MERGE_RESOLUTION|>--- conflicted
+++ resolved
@@ -5,11 +5,7 @@
 import json
 import logging
 
-<<<<<<< HEAD
-import aiohttp
-=======
 from typing import Tuple, Union
->>>>>>> 047abb6b
 
 from .error import BaseError
 from .messaging.agent_message import AgentMessage
@@ -21,13 +17,9 @@
 from .models.connection_detail import ConnectionDetail
 from .models.connection_target import ConnectionTarget
 from .models.thread_decorator import ThreadDecorator
-<<<<<<< HEAD
-from .storage import StorageRecord, StorageNotFoundError
-=======
 from .storage.error import StorageNotFoundError
 from .storage.record import StorageRecord
 from .wallet.error import WalletError, WalletNotFoundError
->>>>>>> 047abb6b
 from .wallet.util import bytes_to_b64
 
 from von_anchor.a2a import DIDDoc
@@ -35,10 +27,6 @@
 from von_anchor.a2a.service import Service
 
 
-<<<<<<< HEAD
-class ConnectionError(BaseError):
-    pass
-=======
 class ConnectionManagerError(BaseError):
     """Connection error."""
 
@@ -54,7 +42,6 @@
     def __init__(self, state: str, target: ConnectionTarget):
         self.state = state
         self.target = target
->>>>>>> 047abb6b
 
 
 class ConnectionManager:
@@ -110,13 +97,8 @@
         """
         Deliver an invitation to an HTTP endpoint
         """
-<<<<<<< HEAD
-        self._logger.debug(f"Sending invitation to {endpoint}")
-        invite_json = json.dumps(invitation.serialize())
-=======
         self._logger.debug("Sending invitation to %s", endpoint)
         invite_json = invitation.to_json()
->>>>>>> 047abb6b
         invite_b64 = bytes_to_b64(invite_json.encode("ascii"), urlsafe=True)
         async with aiohttp.ClientSession() as session:
             await session.get(endpoint, params={"c_i": invite_b64})
@@ -147,17 +129,12 @@
         """
         Locate a previously-received invitation
         """
-<<<<<<< HEAD
-        self._logger.debug("Looking up %s invitation: %s", "incoming" if received else "outgoing", invitation_id)
-        # raises exception if not found
-=======
         self._logger.debug(
             "Looking up %s invitation: %s",
             "incoming" if received else "outgoing",
             invitation_id,
         )
         # raises StorageNotFoundError if not found
->>>>>>> 047abb6b
         result = await self.context.storage.get_record(
             "received_invitation" if received else "sent_invitation",
             invitation_id,
@@ -169,16 +146,8 @@
         """
         Remove a previously-stored invitation
         """
-<<<<<<< HEAD
-        # raises exception if not found
-        await self.context.storage.delete_record(
-            "invitation",
-            invitation_id,
-        )
-=======
         # raises StorageNotFoundError if not found
         await self.context.storage.delete_record("invitation", invitation_id)
->>>>>>> 047abb6b
 
     async def accept_invitation(
             self,
@@ -208,13 +177,9 @@
         did_doc = DIDDoc(did=my_info.did)
         controller = my_info.did
         value = my_info.verkey
-<<<<<<< HEAD
-        pk = PublicKey(my_info.did, "1", PublicKeyType.ED25519_SIG_2018, controller, value, False)
-=======
         pk = PublicKey(
             my_info.did, "1", PublicKeyType.ED25519_SIG_2018, controller, value, True
         )
->>>>>>> 047abb6b
         did_doc.verkeys.append(pk)
         service = Service(my_info.did, "indy", "IndyAgent", my_endpoint)
         did_doc.services.append(service)
@@ -279,14 +244,9 @@
             try:
                 invitation, _inv_tags = await self.find_invitation(connection_key, False)
             except StorageNotFoundError:
-<<<<<<< HEAD
-                #temporarily disabled
-                #raise ConnectionError("No invitation found for pairwise connection")
-=======
                 # temporarily disabled - not requiring an existing invitation
                 # raise ConnectionManagerError(
                 #   "No invitation found for pairwise connection")
->>>>>>> 047abb6b
                 pass
         self._logger.debug("Found invitation: %s", invitation)
         if not my_endpoint:
@@ -315,13 +275,9 @@
         did_doc = DIDDoc(did=my_did)
         controller = my_did
         value = pairwise.my_verkey
-<<<<<<< HEAD
-        pk = PublicKey(my_did, "1", PublicKeyType.ED25519_SIG_2018, controller, value, False)
-=======
         pk = PublicKey(
             my_did, "1", PublicKeyType.ED25519_SIG_2018, controller, value, True
         )
->>>>>>> 047abb6b
         did_doc.verkeys.append(pk)
         service = Service(my_did, "indy", "IndyAgent", my_endpoint)
         did_doc.services.append(service)
@@ -351,8 +307,6 @@
         Process a ConnectionResponse message by looking up
         the connection request and setting up the pairwise connection
         """
-<<<<<<< HEAD
-=======
         if response._thread:
             request_id = response._thread.thid
             request = await self.find_request(request_id)
@@ -361,7 +315,6 @@
             my_did = self.context.recipient_did
         if not my_did:
             raise ConnectionManagerError(f"No DID associated with connection response")
->>>>>>> 047abb6b
 
         request_id = response._thread.thid
         request = await self.find_request(request_id)
@@ -377,14 +330,9 @@
         if not their_endpoint:
             their_endpoint = my_info.metadata.get("their_endpoint")
         if not their_label:
-<<<<<<< HEAD
-            # local DID not associated with a connection
-            raise ConnectionError()
-=======
             raise ConnectionManagerError(
                 f"DID not associated with a connection: {my_did}"
             )
->>>>>>> 047abb6b
 
         # update local DID metadata to mark connection as accepted, prevent multiple responses?
         # may also set a creation time on the local DID to allow request expiry
