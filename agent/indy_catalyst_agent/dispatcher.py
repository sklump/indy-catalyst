"""
The dispatcher is responsible for coordinating data flow between handlers, providing lifecycle
hook callbacks storing state for message threads, etc.
"""

import logging
from typing import Coroutine

from .storage import BaseStorage
from .wallet import BaseWallet, WalletError
from .messaging.agent_message import AgentMessage
from .messaging.request_context import RequestContext
from .messaging.responder import BaseResponder, ResponderError
from .transport.outbound.message import OutboundMessage
from .messaging.message_factory import MessageFactory
from .models.connection_target import ConnectionTarget


class Dispatcher:

    def __init__(self):
        self.logger = logging.getLogger(__name__)

    async def dispatch(
            self,
            context: RequestContext,
            send: Coroutine,
            transport_reply: Coroutine = None,
        ):

        # 1. get handler result
        # 1a. Possibly communicate with service backend for instructions
        # 2. based on some logic, build a response message

        responder = self.make_responder(send, context, transport_reply)
        handler_cls = context.message.Handler
        handler_response = await handler_cls().handle(context, responder)

        # We return the result to the caller.
        # This is for persistent connections waiting on that response.
        return handler_response

<<<<<<< HEAD
    def make_responder(self, send: Coroutine, wallet: BaseWallet, reply: Coroutine):
        responder = DispatcherResponder(send, wallet, reply=reply)
        #responder.add_target(ConnectionTarget(endpoint="wss://0bc6628c.ngrok.io"))
        #responder.add_target(ConnectionTarget(endpoint="http://25566605.ngrok.io"))
        responder.add_target(ConnectionTarget(endpoint="https://httpbin.org/status/400"))
=======
    def make_responder(
        self, send: Coroutine, context: RequestContext, reply: Union[Coroutine, None]
    ):
        """
        Build a responder object.
        """
        responder = DispatcherResponder(send, context.wallet, reply=reply)
        # responder.add_target(ConnectionTarget(endpoint="wss://0bc6628c.ngrok.io"))
        # responder.add_target(ConnectionTarget(endpoint="http://25566605.ngrok.io"))
        # responder.add_target(
        #    ConnectionTarget(endpoint="https://httpbin.org/status/400")
        # )
        if context.connection_target:
            responder.add_target(context.connection_target)
>>>>>>> 047abb6b
        return responder


class DispatcherResponder(BaseResponder):
    """
    Handle outgoing messages from message handlers
    """
    def __init__(self, send: Coroutine, wallet: BaseWallet, *targets, reply: Coroutine = None):
        self._targets = list(targets)
        self._send = send
        self._reply = reply
        self._wallet = wallet

    def add_target(self, target: ConnectionTarget):
        self._targets.append(target)

    async def send_reply(self, message: AgentMessage):
        if self._reply:
            # 'reply' is a temporary solution to support responses to websocket requests
            # a better solution would likely use a queue to deliver the replies
            await self._reply(message.serialize())
        else:
            if not self._targets:
                raise ResponderError("No active connection")
            for target in self._targets:
                await self.send_outbound(message, target)

    async def send_outbound(self, message: AgentMessage, target: ConnectionTarget):
        await self._send(message, target)

    async def send_admin_message(self, message: AgentMessage):
        pass<|MERGE_RESOLUTION|>--- conflicted
+++ resolved
@@ -40,13 +40,6 @@
         # This is for persistent connections waiting on that response.
         return handler_response
 
-<<<<<<< HEAD
-    def make_responder(self, send: Coroutine, wallet: BaseWallet, reply: Coroutine):
-        responder = DispatcherResponder(send, wallet, reply=reply)
-        #responder.add_target(ConnectionTarget(endpoint="wss://0bc6628c.ngrok.io"))
-        #responder.add_target(ConnectionTarget(endpoint="http://25566605.ngrok.io"))
-        responder.add_target(ConnectionTarget(endpoint="https://httpbin.org/status/400"))
-=======
     def make_responder(
         self, send: Coroutine, context: RequestContext, reply: Union[Coroutine, None]
     ):
@@ -61,7 +54,6 @@
         # )
         if context.connection_target:
             responder.add_target(context.connection_target)
->>>>>>> 047abb6b
         return responder
 
 
