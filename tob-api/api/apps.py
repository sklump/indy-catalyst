--- conflicted
+++ resolved
@@ -12,10 +12,6 @@
 import logging
 logger = logging.getLogger(__name__)
 
-<<<<<<< HEAD
-
-=======
->>>>>>> 4b1e9fdf
 # TODO fix this global variable, badly implemented :-(
 def get_remote_wallet_token():
     return remote_wallet_token
@@ -53,8 +49,4 @@
 
         # TODO fix must be a better way
         global remote_wallet_token
-<<<<<<< HEAD
-        remote_wallet_token = eventloop.do(run())
-=======
-        remote_wallet_token = eventloop.do(run())
->>>>>>> 4b1e9fdf
+        remote_wallet_token = eventloop.do(run())