--- conflicted
+++ resolved
@@ -154,25 +154,12 @@
 
         async def fetch_key():
             self.__logger.debug(
-<<<<<<< HEAD
                 "Fetching verkey for DID '{}' from ledger".format(key_id))
             nym_info = await indy_client().resolve_nym(short_key_id, indy_verifier_id())
             if not nym_info.data:
                 return None
             return base58.b58decode(nym_info.data['verkey'])
         return run_coro(fetch_key())
-=======
-                "Fetching verkey for DID '{}' from ledger".format(key_id)
-            )
-            async with Verifier() as verifier:
-                nym = await verifier.get_nym(short_key_id)
-                nym = json.loads(nym) if nym else None
-                if not nym:
-                    return None
-                return base58.b58decode(nym["verkey"])
-
-        return run_loop(fetch_key())
->>>>>>> e55f2d6e
 
 
 class DidAuthentication(authentication.BaseAuthentication):
