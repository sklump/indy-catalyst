import os

from von_agent.nodepool import NodePool
from von_agent.wallet import Wallet
from tob_api import hyperledger_indy
from von_agent.agents import Issuer as VonIssuer
from von_agent.agents import Verifier as VonVerifier
from von_agent.agents import HolderProver as VonHolderProver

import logging
logger = logging.getLogger(__name__)

WALLET_SEED = os.environ.get('INDY_WALLET_SEED')
if not WALLET_SEED or len(WALLET_SEED) is not 32:
    raise Exception('INDY_WALLET_SEED must be set and be 32 characters long.')


class Issuer:
    def __init__(self):
        config = hyperledger_indy.config()
        self.pool = NodePool(
            'the-org-book-issuer',
            config['genesis_txn_path'])

        issuer_type = 'default'
        issuer_config = '{"freshness_time":0}'
        issuer_creds = '{"key":""}'

        self.instance = VonIssuer(
            self.pool,
<<<<<<< HEAD
            WALLET_SEED,
            'TheOrgBook Issuer Wallet',
            issuer_type,
            issuer_config,
            issuer_creds,
            '127.0.0.1',
            9703,
            'api/v0')
=======
            Wallet(
                self.pool.name,
                WALLET_SEED,
                'TheOrgBook Issuer Wallet'
            )
        )
>>>>>>> 433e24ad

    async def __aenter__(self):
        await self.pool.open()
        return await self.instance.open()

    async def __aexit__(self, exc_type, exc_value, traceback):
        if exc_type is not None:
            logger.error(exc_type, exc_value, traceback)

        await self.instance.close()
        await self.pool.close()


class Verifier:
    def __init__(self):
        config = hyperledger_indy.config()
        self.pool = NodePool(
            'the-org-book-verifier',
            config['genesis_txn_path'])

        verifier_type = 'default'
        verifier_config = '{"freshness_time":0}'
        verifier_creds = '{"key":""}'

        self.instance = VonVerifier(
            self.pool,
<<<<<<< HEAD
            WALLET_SEED,
            'TheOrgBook Verifier Wallet',
            verifier_type,
            verifier_config,
            verifier_creds,
            '127.0.0.1',
            9703,
            'api/v0')
=======
            Wallet(
                self.pool.name,
                WALLET_SEED,
                'TheOrgBook Verifier Wallet'
            )
        )
>>>>>>> 433e24ad

    async def __aenter__(self):
        await self.pool.open()
        return await self.instance.open()

    async def __aexit__(self, exc_type, exc_value, traceback):
        if exc_type is not None:
            logger.error(exc_type, exc_value, traceback)

        await self.instance.close()
        await self.pool.close()


class Holder:
    def __init__(self):
        config = hyperledger_indy.config()
        self.pool = NodePool(
            'the-org-book-holder',
            config['genesis_txn_path'])

        holder_type = 'default'
        holder_config = '{"freshness_time":0}'
        holder_creds = '{"key":""}'

        self.instance = VonHolderProver(
            self.pool,
<<<<<<< HEAD
            WALLET_SEED,
            'TheOrgBook Holder Wallet',
            holder_type,
            holder_config,
            holder_creds,
            '127.0.0.1',
            9703,
            'api/v0')
=======
            Wallet(
                self.pool.name,
                WALLET_SEED,
                'TheOrgBook Holder Wallet'
            )
        )
>>>>>>> 433e24ad

    async def __aenter__(self):
        await self.pool.open()
        instance = await self.instance.open()
        await self.instance.create_master_secret('secret')
        return instance

    async def __aexit__(self, exc_type, exc_value, traceback):
        if exc_type is not None:
            logger.error(exc_type, exc_value, traceback)

        await self.instance.close()
        await self.pool.close()<|MERGE_RESOLUTION|>--- conflicted
+++ resolved
@@ -22,29 +22,21 @@
             'the-org-book-issuer',
             config['genesis_txn_path'])
 
-        issuer_type = 'default'
-        issuer_config = '{"freshness_time":0}'
-        issuer_creds = '{"key":""}'
+        issuer_type   = 'default'
+        issuer_config = {freshness_time:0}
+        issuer_creds  = {key:""}
 
         self.instance = VonIssuer(
             self.pool,
-<<<<<<< HEAD
-            WALLET_SEED,
-            'TheOrgBook Issuer Wallet',
-            issuer_type,
-            issuer_config,
-            issuer_creds,
-            '127.0.0.1',
-            9703,
-            'api/v0')
-=======
             Wallet(
                 self.pool.name,
                 WALLET_SEED,
-                'TheOrgBook Issuer Wallet'
+                'TheOrgBook Issuer Wallet',
+                issuer_type,
+                issuer_config,
+                issuer_creds,
             )
         )
->>>>>>> 433e24ad
 
     async def __aenter__(self):
         await self.pool.open()
@@ -65,29 +57,21 @@
             'the-org-book-verifier',
             config['genesis_txn_path'])
 
-        verifier_type = 'default'
-        verifier_config = '{"freshness_time":0}'
-        verifier_creds = '{"key":""}'
+        verifier_type   = 'default'
+        verifier_config = {freshness_time:0}
+        verifier_creds  = {key:""}
 
         self.instance = VonVerifier(
             self.pool,
-<<<<<<< HEAD
-            WALLET_SEED,
-            'TheOrgBook Verifier Wallet',
-            verifier_type,
-            verifier_config,
-            verifier_creds,
-            '127.0.0.1',
-            9703,
-            'api/v0')
-=======
             Wallet(
                 self.pool.name,
                 WALLET_SEED,
-                'TheOrgBook Verifier Wallet'
+                'TheOrgBook Verifier Wallet',
+                verifier_type,
+                verifier_config,
+                verifier_creds,
             )
         )
->>>>>>> 433e24ad
 
     async def __aenter__(self):
         await self.pool.open()
@@ -108,29 +92,21 @@
             'the-org-book-holder',
             config['genesis_txn_path'])
 
-        holder_type = 'default'
-        holder_config = '{"freshness_time":0}'
-        holder_creds = '{"key":""}'
+        holder_type   = 'default'
+        holder_config = {freshness_time:0}
+        holder_creds  = {key:""}
 
         self.instance = VonHolderProver(
             self.pool,
-<<<<<<< HEAD
-            WALLET_SEED,
-            'TheOrgBook Holder Wallet',
-            holder_type,
-            holder_config,
-            holder_creds,
-            '127.0.0.1',
-            9703,
-            'api/v0')
-=======
             Wallet(
                 self.pool.name,
                 WALLET_SEED,
-                'TheOrgBook Holder Wallet'
+                'TheOrgBook Holder Wallet',
+                holder_type,
+                holder_config,
+                holder_creds,
             )
         )
->>>>>>> 433e24ad
 
     async def __aenter__(self):
         await self.pool.open()
