--- conflicted
+++ resolved
@@ -34,11 +34,7 @@
         issuer_wallet = Wallet(
                 self.pool.name,
                 WALLET_SEED,
-<<<<<<< HEAD
-                'TheOrgBookIssuerWallet',
-=======
                 'TheOrgBook_Issuer_Wallet',
->>>>>>> 23dce0f6
                 issuer_type,
                 issuer_config,
                 issuer_creds)
@@ -79,11 +75,7 @@
         verifier_wallet = Wallet(
                 self.pool.name,
                 WALLET_SEED,
-<<<<<<< HEAD
-                'TheOrgBookVerifierWallet',
-=======
                 'TheOrgBook_Verifier_Wallet',
->>>>>>> 23dce0f6
                 verifier_type,
                 verifier_config,
                 verifier_creds)
@@ -133,11 +125,7 @@
         holder_wallet = Wallet(
                 self.pool.name,
                 WALLET_SEED,
-<<<<<<< HEAD
-                'TheOrgBookHolderWallet',
-=======
                 'TheOrgBook_Holder_Wallet',
->>>>>>> 23dce0f6
                 holder_type,
                 holder_config,
                 holder_creds)
