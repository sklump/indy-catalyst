--- conflicted
+++ resolved
@@ -147,100 +147,6 @@
         STARTED = False
         raise
 
-<<<<<<< HEAD
-def indy_general_wallet_config():
-    # wallet configuration
-    # - your choice of postgres or sqlite at the moment
-    # - defaults to sqlite for compatibility
-    wallet_type = os.environ.get('WALLET_TYPE')
-    wallet_type = wallet_type.lower() if wallet_type else 'sqlite'
-
-    wallet_encryp_key = os.environ.get('WALLET_ENCRYPTION_KEY') or "key"
-
-    ret = {"type": wallet_type}
-
-    if wallet_type == 'postgres':
-        LOGGER.info("Using Postgres storage ...")
-
-        # postgresql wallet-db configuration
-        wallet_host = os.environ.get('POSTGRESQL_WALLET_HOST')
-        if not wallet_host:
-            raise ValueError('POSTGRESQL_WALLET_HOST must be set.')
-        wallet_port = os.environ.get('POSTGRESQL_WALLET_PORT')
-        if not wallet_port:
-            raise ValueError('POSTGRESQL_WALLET_PORT must be set.')
-        wallet_user = os.environ.get('POSTGRESQL_WALLET_USER')
-        if not wallet_user:
-            raise ValueError('POSTGRESQL_WALLET_USER must be set.')
-        wallet_password = os.environ.get('POSTGRESQL_WALLET_PASSWORD')
-        if not wallet_password:
-            raise ValueError('POSTGRESQL_WALLET_PASSWORD must be set.')
-        wallet_admin_user = 'postgres'
-        wallet_admin_password = os.environ.get('POSTGRESQL_WALLET_ADMIN_PASSWORD')
-
-        # TODO pass in as env parameter - key for encrypting the wallet contents
-
-        ret["params"] = {
-            "storage_config": {"url": "{}:{}".format(wallet_host, wallet_port)},
-        }
-        stg_creds = {"account": wallet_user, "password": wallet_password}
-        if wallet_admin_password:
-            stg_creds["admin_account"] = wallet_admin_user
-            stg_creds["admin_password"] = wallet_admin_password
-        ret["access_creds"] = {
-            "key": wallet_encryp_key,
-            "storage_credentials": stg_creds,
-            "key_derivation_method": "ARGON2I_MOD",
-        }
-
-    elif wallet_type == 'sqlite':
-        LOGGER.info("Using Sqlite storage ...")
-        ret["access_creds"] = {"key": wallet_encryp_key}
-    else:
-        raise ValueError('Unknown WALLET_TYPE: {}'.format(wallet_type))
-
-    return ret
-
-def indy_holder_wallet_config(wallet_cfg: dict):
-    wallet_seed = os.environ.get('INDY_WALLET_SEED')
-    if not wallet_seed or len(wallet_seed) is not 32:
-        raise ValueError('INDY_WALLET_SEED must be set and be 32 characters long.')
-
-    if wallet_cfg['type'] == 'postgres':
-        return {
-            "name": "tob_holder",
-            "seed": wallet_seed,
-            "type": "postgres",
-            "params": wallet_cfg["params"],
-            "access_creds": wallet_cfg["access_creds"],
-        }
-    return {
-        "name": "TheOrgBook_Holder_Wallet",
-        "seed": wallet_seed,
-        "access_creds": wallet_cfg["access_creds"],
-    }
-
-def indy_verifier_wallet_config(wallet_cfg: dict):
-    verifier_seed = os.environ.get('INDY_VER_WALLET_SEED') # "TestBCGovSeedforSLNTOBV000000000"
-    if not verifier_seed or len(verifier_seed) is not 32:
-        raise ValueError('INDY_VER_WALLET_SEED must be set and be 32 characters long.')
-
-    if wallet_cfg['type'] == 'postgres':
-        return {
-            "name": "tob_verifier",
-            "seed": verifier_seed,
-            "type": "postgres",
-            "params": wallet_cfg["params"],
-            "access_creds": wallet_cfg["access_creds"],
-        }
-    return {
-        "name": "TheOrgBook_Verifier_Wallet",
-        "seed": verifier_seed,
-        "access_creds": wallet_cfg["access_creds"],
-    }
-=======
->>>>>>> 1016298c
-
 async def register_services():
 
     await asyncio.sleep(2) # temp fix for messages being sent before exchange has started
