--- conflicted
+++ resolved
@@ -165,30 +165,13 @@
         serializer = CustomAddressSerializer(instance=addresses, many=True)
         return serializer.data
 
-<<<<<<< HEAD
     def get_attributes(self, obj):
         attributes = Attribute.objects.filter(
-            credential__topic=obj, credential__revoked=False
+            credential__topic=obj,
+            credential__inactive=False,
+            credential__revoked=False,
         )
         serializer = CustomAttributeSerializer(instance=attributes, many=True)
-=======
-    def get_contacts(self, obj):
-        contacts = Contact.objects.filter(
-            credential__topic=obj,
-            credential__inactive=False,
-            credential__revoked=False,
-        )
-        serializer = CustomContactSerializer(instance=contacts, many=True)
-        return serializer.data
-
-    def get_people(self, obj):
-        people = Person.objects.filter(
-            credential__topic=obj,
-            credential__inactive=False,
-            credential__revoked=False,
-        )
-        serializer = CustomPersonSerializer(instance=people, many=True)
->>>>>>> f29e00c0
         return serializer.data
 
     def get_categories(self, obj):
@@ -213,13 +196,8 @@
         fields = (
             "id", "create_timestamp", "update_timestamp",
             "credential_type", "effective_date",
-<<<<<<< HEAD
             "addresses", "attributes", "categories", "names",
-            "revoked", "topic",
-=======
-            "addresses", "categories", "names",
             "inactive", "revoked", "topic",
->>>>>>> f29e00c0
         )
         search_fields = (
             "category", "location", "name",
