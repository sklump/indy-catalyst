--- conflicted
+++ resolved
@@ -16,7 +16,17 @@
 class Topic(Auditable):
     source_id = models.TextField()
     type = models.TextField()
-    
+
+    # Topics that have a verifiable relationship to me
+    has_relation_to = models.ManyToManyField(
+        "self",
+        related_name="+",
+        through="TopicRelationship",
+        through_fields=("related_topic", "topic"), # This is reversed
+        symmetrical=False,
+    )
+
+    # Topics I have a verifiable relationship to
     related_topics = models.ManyToManyField(
         "self",
         related_name="+",
@@ -33,60 +43,6 @@
         self.full_clean()
         super(Topic, self).save(*args, **kwargs)
 
-<<<<<<< HEAD
-=======
-    def direct_credentials(self, filter_args={}):
-        """
-        Returns credentials that are directly related to
-        this topic and not related due a "child" topic
-        relation. i.e., an incorporation's credentials
-                        and not its DBA's credentials
-        """
-
-        # TODO: allow an issuer to register its topic
-        #       formation and make this dynamic
-        direct_credential_ids = []
-        credentials = self.credentials.all()
-
-        if self.type == "doing_business_as":
-
-            topic_ids = set()
-            for credential in credentials:
-                # distinct
-                topic_ids.update(
-                    list(credential.topics.values_list("id", flat=True))
-                )
-        # type == incorporation
-        else:
-            topic_ids = {self.id}
-
-        # Run several smaller queries and process results in application
-        # to avoid expensive join
-        for credential in credentials:
-            c_topic_ids = set(credential.topics.values_list("id", flat=True))
-            if c_topic_ids == topic_ids:
-                direct_credential_ids.append(credential.id)
-
-        return Credential.objects.filter(pk__in=direct_credential_ids)
-
-    def related_topics(self, filter_args={}):
-        """
-        Returns topics that are related to this one via one or more credentials
-        """
-
-        cred_ids = self.credentials.values_list("id", flat=True)
-        logger.info("Cred ids: %s", cred_ids)
-
-        topic_ids = Credential.topics.through.objects.filter(
-                credential__in=cred_ids
-            ).exclude(topic_id=self.id).distinct().values_list("topic_id", flat=True)
-        logger.info("Topic ids: %s", topic_ids)
-
-        topics = Topic.objects.filter(id__in=topic_ids)
-        return topics
-
-
->>>>>>> 580ddbc7
     class Meta:
         db_table = "topic"
         unique_together = (("source_id", "type"),)