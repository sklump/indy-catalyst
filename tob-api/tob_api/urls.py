--- conflicted
+++ resolved
@@ -11,12 +11,8 @@
 # admin.autodiscover()
 
 urlpatterns = [
-<<<<<<< HEAD
     url(r"^$", RedirectView.as_view(url="api/v2/")),
-=======
-    url(r"^$", RedirectView.as_view(url="api/v1/")),
     url(r"^api-auth/", include("rest_framework.urls", namespace="rest_framework")),
->>>>>>> 04603f7a
     url(r"^api/v1/", include("api.urls")),
     url(r"^api/v2/", include("api_v2.urls")),
     url(r"^health$", views.health),
