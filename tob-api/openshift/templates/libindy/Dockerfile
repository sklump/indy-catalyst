FROM ubuntu:16.04

# Install environment
RUN apt-get update -y && \
apt-get install -y \
    git \
    curl \
    build-essential \
    pkg-config \
    cmake \
    libssl-dev \
    libsqlite3-dev \
    libsodium-dev

ENV HOME=/opt/app-root/src
WORKDIR $HOME

# Install rust toolchain
RUN curl -o rustup https://sh.rustup.rs
RUN chmod +x rustup
RUN ./rustup -y

# Build libindy
RUN git clone https://github.com/ianco/indy-sdk.git
WORKDIR $HOME/indy-sdk/libindy
<<<<<<< HEAD
# RUN git checkout 50c58ee5df8d9ecb8f111be74fd1b49403f82378
RUN git checkout tob-wallet
=======
RUN git fetch
RUN git checkout 778a38d92234080bb77c6dd469a8ff298d9b7154
>>>>>>> 433e24ad
RUN $HOME/.cargo/bin/cargo build

# Move libindy to lib path
RUN mv target/debug/libindy.so /usr/lib

WORKDIR $HOME<|MERGE_RESOLUTION|>--- conflicted
+++ resolved
@@ -21,15 +21,10 @@
 RUN ./rustup -y
 
 # Build libindy
-RUN git clone https://github.com/ianco/indy-sdk.git
+RUN git clone https://github.com/hyperledger/indy-sdk.git
 WORKDIR $HOME/indy-sdk/libindy
-<<<<<<< HEAD
-# RUN git checkout 50c58ee5df8d9ecb8f111be74fd1b49403f82378
-RUN git checkout tob-wallet
-=======
 RUN git fetch
 RUN git checkout 778a38d92234080bb77c6dd469a8ff298d9b7154
->>>>>>> 433e24ad
 RUN $HOME/.cargo/bin/cargo build
 
 # Move libindy to lib path
