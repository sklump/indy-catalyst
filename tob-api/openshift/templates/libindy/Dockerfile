--- conflicted
+++ resolved
@@ -23,21 +23,10 @@
 	./rustup -y
 
 # Build libindy
-<<<<<<< HEAD
-RUN git clone https://github.com/ianco/indy-sdk.git
-WORKDIR $HOME/indy-sdk/libindy
-RUN git fetch
-# RUN git checkout ew_wallet_dev
-RUN $HOME/.cargo/bin/cargo build
-
-# Move libindy to lib path
-RUN mv target/debug/libindy.so /usr/lib
-=======
 RUN git clone https://github.com/bcgov/indy-sdk.git && \
 	cd indy-sdk/libindy && \
 	$HOME/.cargo/bin/cargo build && \
 	mv target/debug/libindy.so /usr/lib && \
 	rm -rf $HOME/.cargo
->>>>>>> e8c9fca2
 
 WORKDIR $HOME