--- conflicted
+++ resolved
@@ -2,8 +2,4 @@
 
 # Start the tob-api as a Celery worker node.
 echo "Starting an instance of the tob-api as a Celery worker node ..."
-<<<<<<< HEAD
-celery -A api_v2 worker -E -l INFO
-=======
-celery -A api_v2 worker -E -l info
->>>>>>> 35af2bd4
+celery -A api_v2 worker -E -l INFO