#!/bin/bash
export MSYS_NO_PATHCONV=1
set -e
SCRIPT_HOME="$( cd "$( dirname "$0" )" && pwd )"

# =================================================================================================================
# Usage:
# -----------------------------------------------------------------------------------------------------------------
usage () {
  cat <<-EOF

  Allows you to manage certain aspects of TheOrgBook environment.

  Usage: 
    $0 [options] [commands]

  Example:
    $0 -P -e test resetDatabase
    - This will reset the database in TheOrgBook's TEST environment.

  Options:
  ========
    -h prints the usage for the script
    -e <Environment> the environment (dev/test/prod) into which you are deploying (default: ${DEPLOYMENT_ENV_NAME})
    -l apply local settings and parameters
    -p <profile> load a specific settings profile; setting.<profile>.sh
    -P Use the default settings profile; settings.sh.  Use this flag to ignore all but the default 
       settings profile when there is more than one settings profile defined for a project.
    -x run the script in debug mode to see what's happening

  Commands:
  ========
    resetDatabase
      - Drop and recreate the database.
      - Rebuild search indexes.

    hardReset
      - Delete the persistent indy wallet information.
      - Drop and recreate the database.
      - Rebuild search indexes.
      - Register the environment's DID with the ledger.

    registerDids
      - Register/re-register the services's DIDs with the ledger.

    rebuildSearchIndex
      - Rebuild the search index for a given environment.


EOF
exit 1
}

# -----------------------------------------------------------------------------------------------------------------
# Initialization:
# -----------------------------------------------------------------------------------------------------------------
while getopts p:Pe:lxh FLAG; do
  case $FLAG in
    p ) export PROFILE=$OPTARG ;;
    P ) export IGNORE_PROFILES=1 ;;    
    e ) export DEPLOYMENT_ENV_NAME=$OPTARG ;;
    l ) export APPLY_LOCAL_SETTINGS=1 ;;
    x ) export DEBUG=1 ;;
    h ) usage ;;
    \? ) #unrecognized option - show help
      echo -e \\n"Invalid script option: -${OPTARG}"\\n
      usage
      ;;
  esac
done
shift $((OPTIND-1))

if [ ! -z "${DEBUG}" ]; then
  set -x
fi

# Check for required options ...
if [ -z "${DEPLOYMENT_ENV_NAME}" ]; then
  _red='\033[0;31m'
  _nc='\033[0m' # No Color
  echo -e "${_red}You MUST specify an environment name using the '-e' flag.${_nc}"
  echo -e "${_red}Assuming a default would have unwanted consequences.${_nc}"
  usage
fi

# Load the project settings and functions ...
_includeFile="ocFunctions.inc"
_settingsFile="settings.sh"
if [ ! -z $(type -p ${_includeFile}) ]; then
  _includeFilePath=$(type -p ${_includeFile})
  export OCTOOLSBIN=$(dirname ${_includeFilePath})

  if [ -f ${OCTOOLSBIN}/${_settingsFile} ]; then
    . ${OCTOOLSBIN}/${_settingsFile}
  fi

  if [ -f ${OCTOOLSBIN}/${_includeFile} ]; then
    . ${OCTOOLSBIN}/${_includeFile}
  fi
else
  _red='\033[0;31m'
  _yellow='\033[1;33m'
  _nc='\033[0m' # No Color
  echo -e \\n"${_red}${_includeFile} could not be found on the path.${_nc}"
  echo -e "${_yellow}Please ensure the openshift-developer-tools are installed on and registered on your path.${_nc}"
  echo -e "${_yellow}https://github.com/BCDevOps/openshift-developer-tools${_nc}"
fi

# -----------------------------------------------------------------------------------------------------------------
# Functions:
# -----------------------------------------------------------------------------------------------------------------
resetDatabase() {
  _apiPodName=${1}
  _dbPodName=${2}
  if [ -z "${_apiPodName}" ] || [ -z "${_dbPodName}" ]; then
    echo -e \\n"resetDatabase; Missing parameter!"\\n
    exit 1
  fi

  switchProject
  exitOnError

  dropAndRecreateDatabaseWithMigrations ${_apiPodName} ${_dbPodName}
  rebuildSearchIndex ${_apiPodName}

  echoWarning "\nThe project's database has been reset."
  echoWarning "You can now use the Permitify manage script to recycle the Permitify pods."  
}

hardReset() {
  _apiPodName=${1}
  _dbPodName=${2}
  _walletApiPodName=${3}
  _walletDbPodName=${4}
  if [ -z "${_apiPodName}" ] || [ -z "${_dbPodName}" ] || [ -z "${_walletApiPodName}" ] || [ -z "${_walletDbPodName}" ]; then
    echo -e \\n"resetDatabase; Missing parameter!"\\n
    exit 1
  fi

  printAndWait "Use the Permitify manage script to reset the Permitify pods.\nWait for all of the pods to completely shut down before continuing."

  switchProject
  exitOnError

<<<<<<< HEAD
  deleteFromPods "/home/indy/.indy_client/*" ${_apiPodName}
  exitOnError
=======
  dropAndRecreateDatabaseWithMigrations ${_walletApiPodName} ${_walletDbPodName}
  dropAndRecreateDatabaseWithMigrations ${_apiPodName} ${_dbPodName}
  rebuildSearchIndex ${_apiPodName}
>>>>>>> 8877ee3f

  printAndWait "If you are resetting the ledger, wait for the ledger to completely start up before continuing."

  registerDids $(getDidNames)

  echoWarning "\nThe project's database and indy wallets have been reset."  
  echoWarning "You can now use the Permitify manage script to scale the Permitify pods up."  
}

rebuildSearchIndex() {
  _apiPodName=${1}
  if [ -z "${_apiPodName}" ]; then
    echo -e \\n"rebuildSearchIndex; Missing parameter!"\\n
    exit 1
  fi
  echoWarning "\nRebuilding the search index ..."
  echoWarning "The command may start interactively in the pod.  Please answer 'y' to the question if you are prompted."
  runInContainerInteractively ${_apiPodName} './rebuildSearchIndex.sh'
  exitOnError
}

getDidNames() {
  _didNames="
    the_org_book
    the_org_book_on"
  
  echo ${_didNames}
}

getLedgerAddress() {
  case "${DEPLOYMENT_ENV_NAME}" in
    dev)
      _ledgerAddress="159.89.115.24";;
    test)
      _ledgerAddress="159.89.125.134";;
    prod)
      _ledgerAddress="159.89.125.134";;
    *)
      return 1;;
  esac

  echo ${_ledgerAddress}
}
# =================================================================================================================

pushd ${SCRIPT_HOME} >/dev/null
_cmd=$(toLower ${1})
shift

case "${_cmd}" in
  resetdatabase)
    # Allow all of the other parameters to be overridden ...
    apiPodName=${1:-django}
    dbPodName=${2:-postgresql}
    resetDatabase "${apiPodName}" "${dbPodName}"
    ;;
  hardreset)
    # Allow all of the other parameters to be overridden ...
    apiPodName=${1:-django}
    dbPodName=${2:-postgresql}
    walletApiPodName=${3:-wallet}
    walletDbPodName=${4:-wallet-db}
    hardReset "${apiPodName}" "${dbPodName}" "${walletApiPodName}" "${walletDbPodName}"
    ;;
  rebuildsearchindex)
    apiPodName=${1:-django}
    switchProject
    exitOnError
    rebuildSearchIndex "${apiPodName}"
    ;;
  registerdids)
    registerDids $(getDidNames)
    ;;
  *)
    echoWarning "Unrecognized command; ${_cmd}"
    usage
    ;;
esac

popd >/dev/null<|MERGE_RESOLUTION|>--- conflicted
+++ resolved
@@ -142,14 +142,9 @@
   switchProject
   exitOnError
 
-<<<<<<< HEAD
-  deleteFromPods "/home/indy/.indy_client/*" ${_apiPodName}
-  exitOnError
-=======
   dropAndRecreateDatabaseWithMigrations ${_walletApiPodName} ${_walletDbPodName}
   dropAndRecreateDatabaseWithMigrations ${_apiPodName} ${_dbPodName}
   rebuildSearchIndex ${_apiPodName}
->>>>>>> 8877ee3f
 
   printAndWait "If you are resetting the ledger, wait for the ledger to completely start up before continuing."
 
