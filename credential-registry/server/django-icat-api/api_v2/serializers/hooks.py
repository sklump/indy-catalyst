import random
from datetime import datetime, timedelta
from string import ascii_lowercase, digits

import pytz
from django.conf import settings
from django.contrib.auth import get_user_model
from django.contrib.auth.models import Group
from django.core import exceptions
from rest_framework import serializers
from rest_hooks.models import Hook

from api_v2.auth import generate_random_username
from api_v2.models.CredentialType import CredentialType
from api_v2.models.Subscription import Subscription
from api_v2.models.User import User

SUBSCRIBERS_GROUP_NAME = "subscriber"


def get_subscribers_group():
    group, created = Group.objects.get_or_create(name=SUBSCRIBERS_GROUP_NAME)
    return group


def get_random_password():
    return "".join([random.choice(ascii_lowercase + digits) for i in range(32)])


def get_password_expiry():
    now = datetime.utcnow().replace(tzinfo=pytz.utc)
<<<<<<< HEAD
    return now + timedelta(days=90)
=======
    return now + +timedelta(days=90)


class NewRegistrationSerializer(serializers.Serializer):
    org_name = serializers.CharField(required=True, max_length=240)
    email = serializers.CharField(required=True, max_length=128)
    target_url = serializers.CharField(required=False, max_length=240)
    hook_token = serializers.CharField(required=False, max_length=240)

    def create(self, validated_data):
        """
        Create and return a new instance, given the validated data.
        """
        if "username" in validated_data and 0 < len(validated_data["username"]):
            prefix = validated_data["username"][:16] + "-"
        else:
            prefix = "hook-"
        username = generate_random_username(length=32, prefix=prefix, split=None)
        return User.objects.create(**validated_data)

>>>>>>> 683cb171

class RegistrationSerializer(serializers.Serializer):
    org_name = serializers.CharField(required=True, max_length=240)
    email = serializers.CharField(required=True, max_length=128)
    target_url = serializers.CharField(required=False, max_length=240)
    hook_token = serializers.CharField(required=False, max_length=240)
    username = serializers.CharField(required=False, max_length=40)
    password = serializers.CharField(required=True, max_length=40, write_only=True)
    registration_expiry = serializers.DateTimeField(required=False, read_only=True)

    def create(self, validated_data):
        """
        Create and return a new instance, given the validated data.
        """
        if "username" in validated_data and 0 < len(validated_data["username"]):
            prefix = validated_data["username"][:16] + "-"
        else:
            prefix = "hook-"
        self.username = generate_random_username(length=32, prefix=prefix, split=None)
        validated_data["username"] = self.username

        # TODO must populate unique DID due to database constraints
        validated_data["DID"] = "not:a:did:" + self.username

<<<<<<< HEAD
        # TODO generate password (?) for now user must supply
        #tmp_password = get_random_password()
        #validated_data['password'] = tmp_password
        validated_data['registration_expiry'] = get_password_expiry()
=======
        # generate password
        validated_data["password"] = get_random_password()
        validated_data["registration_expiry"] = get_password_expiry()
>>>>>>> 683cb171

        print("Create user with", validated_data['username'], validated_data['password'])

        user = get_user_model().objects.create_user(**validated_data)

        user.groups.add(get_subscribers_group())
        user.save()

        #validated_data['gen_password'] = tmp_password

        return user

    def update(self, instance, validated_data):
        """
        Update and return an existing instance, given the validated data.
        """
        instance.org_name = validated_data.get("org_name", instance.org_name)
        instance.email = validated_data.get("email", instance.email)
        instance.target_url = validated_data.get("target_url", instance.target_url)
        instance.hook_token = validated_data.get("hook_token", instance.hook_token)

        # TODO potentially update password on each update?
<<<<<<< HEAD
        #instance['password'] = get_random_password()
        if 'password' in validated_data:
            instance.set_password(validated_data.get('password'))
            validated_data['registration_expiry'] = get_password_expiry()
=======
        instance["password"] = get_random_password()
        validated_data["registration_expiry"] = get_password_expiry()
>>>>>>> 683cb171

        instance.save()
        return instance


class SubscriptionSerializer(serializers.Serializer):
    owner = serializers.ReadOnlyField(source='owner.username')
    owner = serializers.CharField(required=True, max_length=40)
    subscription_type = serializers.CharField(required=True, max_length=20)
    topic_source_id = serializers.CharField(required=False, max_length=240)
    credential_type = serializers.CharField(required=False, max_length=240)
    target_url = serializers.CharField(required=False, max_length=240)
    hook_token = serializers.CharField(required=False, max_length=240)

    def create(self, validated_data):
        """
        Create and return a new instance, given the validated data.
        """
<<<<<<< HEAD
        owner = request.user
        validated_data['owner'] = owner
        credential_type = CredentialType.objects.filter(schema__name=validated_data['credential_type']).first()
        validated_data['credential_type'] = credential_type
=======
        owner = User.objects.filter(username=validated_data["owner"]).first()
        validated_data["owner"] = owner
        credential_type = CredentialType.objects.filter(
            schema__name=validated_data["credential_type"]
        ).first()
        validated_data["credential_type"] = credential_type
>>>>>>> 683cb171
        return Subscription.objects.create(**validated_data)

    def update(self, instance, validated_data):
        """
        Update and return an existing instance, given the validated data.
        """
        # TODO
        pass


class SubscriptionResponseSerializer(SubscriptionSerializer):
    owner = RegistrationSerializer()


class RegistrationResponseSerializer(RegistrationSerializer):
    subscriptions = SubscriptionSerializer(many=True)


class HookSerializer(serializers.ModelSerializer):
    def validate_event(self, event):
        if event not in settings.HOOK_EVENTS:
            err_msg = "Unexpected event {}".format(event)
            raise exceptions.ValidationError(detail=err_msg, code=400)
        return event

    class Meta:
        model = Hook
        fields = "__all__"
        read_only_fields = ("user",)<|MERGE_RESOLUTION|>--- conflicted
+++ resolved
@@ -29,30 +29,7 @@
 
 def get_password_expiry():
     now = datetime.utcnow().replace(tzinfo=pytz.utc)
-<<<<<<< HEAD
     return now + timedelta(days=90)
-=======
-    return now + +timedelta(days=90)
-
-
-class NewRegistrationSerializer(serializers.Serializer):
-    org_name = serializers.CharField(required=True, max_length=240)
-    email = serializers.CharField(required=True, max_length=128)
-    target_url = serializers.CharField(required=False, max_length=240)
-    hook_token = serializers.CharField(required=False, max_length=240)
-
-    def create(self, validated_data):
-        """
-        Create and return a new instance, given the validated data.
-        """
-        if "username" in validated_data and 0 < len(validated_data["username"]):
-            prefix = validated_data["username"][:16] + "-"
-        else:
-            prefix = "hook-"
-        username = generate_random_username(length=32, prefix=prefix, split=None)
-        return User.objects.create(**validated_data)
-
->>>>>>> 683cb171
 
 class RegistrationSerializer(serializers.Serializer):
     org_name = serializers.CharField(required=True, max_length=240)
@@ -77,16 +54,10 @@
         # TODO must populate unique DID due to database constraints
         validated_data["DID"] = "not:a:did:" + self.username
 
-<<<<<<< HEAD
         # TODO generate password (?) for now user must supply
         #tmp_password = get_random_password()
         #validated_data['password'] = tmp_password
         validated_data['registration_expiry'] = get_password_expiry()
-=======
-        # generate password
-        validated_data["password"] = get_random_password()
-        validated_data["registration_expiry"] = get_password_expiry()
->>>>>>> 683cb171
 
         print("Create user with", validated_data['username'], validated_data['password'])
 
@@ -109,15 +80,10 @@
         instance.hook_token = validated_data.get("hook_token", instance.hook_token)
 
         # TODO potentially update password on each update?
-<<<<<<< HEAD
         #instance['password'] = get_random_password()
         if 'password' in validated_data:
             instance.set_password(validated_data.get('password'))
             validated_data['registration_expiry'] = get_password_expiry()
-=======
-        instance["password"] = get_random_password()
-        validated_data["registration_expiry"] = get_password_expiry()
->>>>>>> 683cb171
 
         instance.save()
         return instance
@@ -136,19 +102,10 @@
         """
         Create and return a new instance, given the validated data.
         """
-<<<<<<< HEAD
         owner = request.user
         validated_data['owner'] = owner
         credential_type = CredentialType.objects.filter(schema__name=validated_data['credential_type']).first()
         validated_data['credential_type'] = credential_type
-=======
-        owner = User.objects.filter(username=validated_data["owner"]).first()
-        validated_data["owner"] = owner
-        credential_type = CredentialType.objects.filter(
-            schema__name=validated_data["credential_type"]
-        ).first()
-        validated_data["credential_type"] = credential_type
->>>>>>> 683cb171
         return Subscription.objects.create(**validated_data)
 
     def update(self, instance, validated_data):
