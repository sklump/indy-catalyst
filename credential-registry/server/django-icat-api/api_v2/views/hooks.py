<<<<<<< HEAD
from django.contrib.auth import get_user_model
=======
import logging
from rest_framework import status
from rest_framework.decorators import api_view
from rest_framework.response import Response
from django.http import JsonResponse
from django.contrib.auth import get_user_model
from rest_framework.viewsets import ReadOnlyModelViewSet, ViewSet
from drf_yasg import openapi
from drf_yasg.utils import swagger_auto_schema

from rest_framework.decorators import (
    api_view,
    authentication_classes,
    parser_classes,
    permission_classes,
)
from rest_framework.parsers import FormParser
from rest_framework import permissions
>>>>>>> f2e1bc4a
from rest_framework.viewsets import ModelViewSet
from rest_hooks.models import Hook

from api_v2.models.Subscription import Subscription
from api_v2.serializers.hooks import (
    HookSerializer,
    RegistrationSerializer,
    SubscriptionSerializer,
)

SUBSCRIBERS_GROUP_NAME = "subscriber"


class RegistrationViewSet(ModelViewSet):
    """
    This viewset automatically provides `list`, `create`, `retrieve`,
    `update` and `destroy` actions.
    """
<<<<<<< HEAD

    # queryset = User.objects.all()
    serializer_class = RegistrationSerializer
    lookup_field = "username"
    # permission_classes = (permissions.IsAuthenticatedOrReadOnly,
=======
    #queryset = User.objects.all()
    serializer_class = RegistrationSerializer
    lookup_field = 'username'
    #permission_classes = (permissions.IsAuthenticatedOrReadOnly,
>>>>>>> f2e1bc4a
    #                      IsOwnerOrReadOnly,)
    permission_classes = ()

    def get_queryset(self):
<<<<<<< HEAD
        return (
            get_user_model().objects.filter(groups__name=SUBSCRIBERS_GROUP_NAME).all()
        )

    def perform_create(self, serializer):
        serializer.save()

=======
        return get_user_model().objects.filter(groups__name=SUBSCRIBERS_GROUP_NAME).all()

    def perform_create(self, serializer):
        serializer.save()
>>>>>>> f2e1bc4a

class SubscriptionViewSet(ModelViewSet):
    """
    This viewset automatically provides `list`, `create`, `retrieve`,
    `update` and `destroy` actions.
    """
<<<<<<< HEAD

    # queryset = Subscription.objects.filter(owner__username=self.kwargs['username']).all()
=======
    #queryset = Subscription.objects.filter(owner__username=self.kwargs['username']).all()
>>>>>>> f2e1bc4a
    serializer_class = SubscriptionSerializer
    # permission_classes = (permissions.IsAuthenticatedOrReadOnly,
    #                      IsOwnerOrReadOnly,)
    permission_classes = ()
<<<<<<< HEAD

    def get_queryset(self):
        return Subscription.objects.filter(
            owner__username=self.kwargs["registration_username"]
        ).all()
=======
>>>>>>> f2e1bc4a

    def get_queryset(self):
        return Subscription.objects.filter(owner__username=self.kwargs['registration_username']).all()
    
    def perform_create(self, serializer):
<<<<<<< HEAD
        serializer.save(owner=self.request.user)


class HookViewSet(ModelViewSet):
    """
    Retrieve, create, update or destroy webhooks.
    """

    queryset = Hook.objects.all()
    model = Hook
    serializer_class = HookSerializer

    def perform_create(self, serializer):
        serializer.save(user=self.request.user)
=======
        erializer.save(owner=self.request.user)
>>>>>>> f2e1bc4a
<|MERGE_RESOLUTION|>--- conflicted
+++ resolved
@@ -1,25 +1,4 @@
-<<<<<<< HEAD
 from django.contrib.auth import get_user_model
-=======
-import logging
-from rest_framework import status
-from rest_framework.decorators import api_view
-from rest_framework.response import Response
-from django.http import JsonResponse
-from django.contrib.auth import get_user_model
-from rest_framework.viewsets import ReadOnlyModelViewSet, ViewSet
-from drf_yasg import openapi
-from drf_yasg.utils import swagger_auto_schema
-
-from rest_framework.decorators import (
-    api_view,
-    authentication_classes,
-    parser_classes,
-    permission_classes,
-)
-from rest_framework.parsers import FormParser
-from rest_framework import permissions
->>>>>>> f2e1bc4a
 from rest_framework.viewsets import ModelViewSet
 from rest_hooks.models import Hook
 
@@ -38,23 +17,15 @@
     This viewset automatically provides `list`, `create`, `retrieve`,
     `update` and `destroy` actions.
     """
-<<<<<<< HEAD
 
     # queryset = User.objects.all()
     serializer_class = RegistrationSerializer
     lookup_field = "username"
     # permission_classes = (permissions.IsAuthenticatedOrReadOnly,
-=======
-    #queryset = User.objects.all()
-    serializer_class = RegistrationSerializer
-    lookup_field = 'username'
-    #permission_classes = (permissions.IsAuthenticatedOrReadOnly,
->>>>>>> f2e1bc4a
     #                      IsOwnerOrReadOnly,)
     permission_classes = ()
 
     def get_queryset(self):
-<<<<<<< HEAD
         return (
             get_user_model().objects.filter(groups__name=SUBSCRIBERS_GROUP_NAME).all()
         )
@@ -62,42 +33,24 @@
     def perform_create(self, serializer):
         serializer.save()
 
-=======
-        return get_user_model().objects.filter(groups__name=SUBSCRIBERS_GROUP_NAME).all()
-
-    def perform_create(self, serializer):
-        serializer.save()
->>>>>>> f2e1bc4a
-
 class SubscriptionViewSet(ModelViewSet):
     """
     This viewset automatically provides `list`, `create`, `retrieve`,
     `update` and `destroy` actions.
     """
-<<<<<<< HEAD
 
     # queryset = Subscription.objects.filter(owner__username=self.kwargs['username']).all()
-=======
-    #queryset = Subscription.objects.filter(owner__username=self.kwargs['username']).all()
->>>>>>> f2e1bc4a
     serializer_class = SubscriptionSerializer
     # permission_classes = (permissions.IsAuthenticatedOrReadOnly,
     #                      IsOwnerOrReadOnly,)
     permission_classes = ()
-<<<<<<< HEAD
 
     def get_queryset(self):
         return Subscription.objects.filter(
             owner__username=self.kwargs["registration_username"]
         ).all()
-=======
->>>>>>> f2e1bc4a
 
-    def get_queryset(self):
-        return Subscription.objects.filter(owner__username=self.kwargs['registration_username']).all()
-    
     def perform_create(self, serializer):
-<<<<<<< HEAD
         serializer.save(owner=self.request.user)
 
 
@@ -111,7 +64,4 @@
     serializer_class = HookSerializer
 
     def perform_create(self, serializer):
-        serializer.save(user=self.request.user)
-=======
-        erializer.save(owner=self.request.user)
->>>>>>> f2e1bc4a
+        serializer.save(user=self.request.user)